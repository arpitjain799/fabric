The following list contains individuals who contributed nontrivial code to
Fabric's codebase, ordered by date of first contribution. Individuals who
submitted bug reports or trivial one-line "you forgot to do X" patches are
generally credited in the commit log only.

Christian Vest Hansen
Rob Cowie
Jeff Forcier
Travis Cline
Niklas Lindström
Kevin Horn
Max Battcher
Alexander Artemenko
Dennis Schoen
Erick Dennis
Sverre Johansen
Michael Stephens
Armin Ronacher
Curt Micol
Patrick McNerthney
Steve Steiner
Ali Saifee
Jorge Vargas
Peter Ellis
Brian Rosner
Xinan Wu
Alex Koshelev
Mich Matuson
Morgan Goose
Carl Meyer
Erich Heine
Travis Swicegood
Paul Smith
Alex Koshelev
Stephen Goss
James Murty
Thomas Ballinger
Rick Harding
Kirill Pinchuk
<<<<<<< HEAD
Ales Zoulek
Casey Banner
=======
Roman Imankulov
>>>>>>> 222d83f8
<|MERGE_RESOLUTION|>--- conflicted
+++ resolved
@@ -37,9 +37,6 @@
 Thomas Ballinger
 Rick Harding
 Kirill Pinchuk
-<<<<<<< HEAD
 Ales Zoulek
 Casey Banner
-=======
-Roman Imankulov
->>>>>>> 222d83f8
+Roman Imankulov