from __future__ import with_statement

from StringIO import StringIO
import os
import posixpath
import shutil

from fabric.api import (
<<<<<<< HEAD
    run, path, put, sudo, abort, warn_only, env, cd, local, settings
=======
    run, path, put, sudo, abort, warn_only, env, cd, local, get
>>>>>>> 234be2f8
)
from fabric.contrib.files import exists

from utils import Integration


def assert_mode(path, mode):
    remote_mode = run("stat -c \"%%a\" \"%s\"" % path).stdout
    assert remote_mode == mode, "remote %r != expected %r" % (remote_mode, mode)


class TestOperations(Integration):
    filepath = "/tmp/whocares"
    dirpath = "/tmp/whatever/bin"
    not_owned = "/tmp/notmine"

    def setup(self):
        super(TestOperations, self).setup()
        run("mkdir -p %s" % " ".join([self.dirpath, self.not_owned]))

    def teardown(self):
        super(TestOperations, self).teardown()
        # Revert any chown crap from put sudo tests
        sudo("chown %s ." % env.user)
        # Nuke to prevent bleed
        sudo("rm -rf %s" % " ".join([self.dirpath, self.filepath]))
        sudo("rm -rf %s" % self.not_owned)

    def test_no_trailing_space_in_shell_path_in_run(self):
        put(StringIO("#!/bin/bash\necho hi"), "%s/myapp" % self.dirpath, mode="0755")
        with path(self.dirpath):
            assert run('myapp').stdout == 'hi'

    def test_string_put_mode_arg_doesnt_error(self):
        put(StringIO("#!/bin/bash\necho hi"), self.filepath, mode="0755")
        assert_mode(self.filepath, "755")

    def test_int_put_mode_works_ok_too(self):
        put(StringIO("#!/bin/bash\necho hi"), self.filepath, mode=0755)
        assert_mode(self.filepath, "755")

    def _chown(self, target):
        sudo("chown root %s" % target)

    def _put_via_sudo(self, source=None, target_suffix='myfile', **kwargs):
        # Ensure target dir prefix is not owned by our user (so we fail unless
        # the sudo part of things is working)
        self._chown(self.not_owned)
        source = source if source else StringIO("whatever")
        # Drop temp file into that dir, via use_sudo, + any kwargs
        return put(
            source,
            self.not_owned + '/' + target_suffix,
            use_sudo=True,
            **kwargs
        )

    def test_put_with_use_sudo(self):
        self._put_via_sudo()

    def test_put_with_dir_and_use_sudo(self):
        # Test cwd should be root of fabric source tree. Use our own folder as
        # the source, meh.
        self._put_via_sudo(source='integration', target_suffix='')

    def test_put_with_use_sudo_and_custom_temp_dir(self):
        # TODO: allow dependency injection in sftp.put or w/e, test it in
        # isolation instead.
        # For now, just half-ass it by ensuring $HOME isn't writable
        # temporarily.
        self._chown('.')
        self._put_via_sudo(temp_dir='/tmp')

    def test_put_with_use_sudo_dir_and_custom_temp_dir(self):
        self._chown('.')
        self._put_via_sudo(source='integration', target_suffix='', temp_dir='/tmp')

    def test_put_use_sudo_and_explicit_mode(self):
        # Setup
        target_dir = posixpath.join(self.filepath, 'blah')
        subdir = "inner"
        subdir_abs = posixpath.join(target_dir, subdir)
        filename = "whatever.txt"
        target_file = posixpath.join(subdir_abs, filename)
        run("mkdir -p %s" % subdir_abs)
        self._chown(subdir_abs)
        local_path = os.path.join('/tmp', filename)
        with open(local_path, 'w+') as fd:
            fd.write('stuff\n')
        # Upload + assert
        with cd(target_dir):
            put(local_path, subdir, use_sudo=True, mode='777')
        assert_mode(target_file, '777')

    def test_put_file_to_dir_with_use_sudo_and_mirror_mode(self):
        # Ensure mode of local file, umask varies on eg travis vs various
        # localhosts
        source = 'whatever.txt'
        try:
            local("touch %s" % source)
            local("chmod 644 %s" % source)
            # Target for _put_via_sudo is a directory by default
            uploaded = self._put_via_sudo(
                source=source, mirror_local_mode=True
            )
            assert_mode(uploaded[0], '644')
        finally:
            local("rm -f %s" % source)

    def test_put_directory_use_sudo_and_spaces(self):
        localdir = 'I have spaces'
        localfile = os.path.join(localdir, 'file.txt')
        os.mkdir(localdir)
        with open(localfile, 'w') as fd:
            fd.write('stuff\n')
        try:
            uploaded = self._put_via_sudo(localdir, target_suffix='')
            # Kinda dumb, put() would've died if it couldn't do it, but.
            assert exists(uploaded[0])
            assert exists(posixpath.dirname(uploaded[0]))
        finally:
            shutil.rmtree(localdir)

<<<<<<< HEAD
    def test_agent_forwarding_functions(self):
        # When paramiko #399 is present this will hang indefinitely
        with settings(forward_agent=True):
            run('ssh-add -L')
=======
    def test_get_with_use_sudo_unowned_file(self):
        # Ensure target is not normally readable by us
        target = self.filepath
        sudo("echo 'nope' > %s" % target)
        sudo("chown root:root %s" % target)
        sudo("chmod 0440 %s" % target)
        # Pull down with use_sudo, confirm contents
        local_ = StringIO()
        result = get(
            local_path=local_,
            remote_path=target,
            use_sudo=True,
        )
        assert local_.getvalue() == "nope\n"

    def test_get_with_use_sudo_groupowned_file(self):
        # Issue #1226: file gotten w/ use_sudo, file normally readable via
        # group perms (yes - so use_sudo not required - full use case involves
        # full-directory get() where use_sudo *is* required). Prior to fix,
        # temp file is chmod 404 which seems to cause perm denied due to group
        # membership (despite 'other' readability).
        target = self.filepath
        sudo("echo 'nope' > %s" % target)
        # Same group as connected user
        gid = run("id -g")
        sudo("chown root:%s %s" % (gid, target))
        # Same perms as bug use case (only really need group read)
        sudo("chmod 0640 %s" % target)
        # Do eet
        local_ = StringIO()
        result = get(
            local_path=local_,
            remote_path=target,
            use_sudo=True,
        )
        assert local_.getvalue() == "nope\n"
>>>>>>> 234be2f8
<|MERGE_RESOLUTION|>--- conflicted
+++ resolved
@@ -6,11 +6,7 @@
 import shutil
 
 from fabric.api import (
-<<<<<<< HEAD
-    run, path, put, sudo, abort, warn_only, env, cd, local, settings
-=======
-    run, path, put, sudo, abort, warn_only, env, cd, local, get
->>>>>>> 234be2f8
+    run, path, put, sudo, abort, warn_only, env, cd, local, settings, get
 )
 from fabric.contrib.files import exists
 
@@ -134,12 +130,11 @@
         finally:
             shutil.rmtree(localdir)
 
-<<<<<<< HEAD
     def test_agent_forwarding_functions(self):
         # When paramiko #399 is present this will hang indefinitely
         with settings(forward_agent=True):
             run('ssh-add -L')
-=======
+
     def test_get_with_use_sudo_unowned_file(self):
         # Ensure target is not normally readable by us
         target = self.filepath
@@ -175,5 +170,4 @@
             remote_path=target,
             use_sudo=True,
         )
-        assert local_.getvalue() == "nope\n"
->>>>>>> 234be2f8
+        assert local_.getvalue() == "nope\n"