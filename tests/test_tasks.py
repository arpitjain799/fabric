--- conflicted
+++ resolved
@@ -1,8 +1,5 @@
-<<<<<<< HEAD
-=======
 from __future__ import with_statement
 
->>>>>>> 8b2af46f
 from fudge import Fake, patched_context, with_fakes
 import unittest
 from nose.tools import raises, ok_
@@ -613,9 +610,9 @@
 """Displaying detailed information for task 'mytask':
 
     This is a multi line docstring.
-    
+
     For reals.
-    
+
     Arguments: arg1
 
 """
