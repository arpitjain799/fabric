--- conflicted
+++ resolved
@@ -10,12 +10,8 @@
 from fabric.api import run, env, settings, hosts, roles, hide, parallel, task, runs_once, serial
 from fabric.exceptions import NetworkError
 
-<<<<<<< HEAD
 from mock_streams import mock_streams
-from utils import FabricTest, aborts
-=======
-from utils import eq_, FabricTest, aborts, mock_streams, support
->>>>>>> ce18b67e
+from utils import FabricTest, aborts, support
 from server import server
 
 
