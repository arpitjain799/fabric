<<<<<<< HEAD
import sys

from nose.tools import ok_
=======
from __future__ import with_statement

import sys

from nose.tools import ok_, raises
>>>>>>> 8b2af46f
from fudge import (Fake, patch_object, with_patched_object, patched_context,
                   with_fakes)

from fabric.context_managers import settings, hide, show
from fabric.network import (HostConnectionCache, join_host_strings, normalize,
<<<<<<< HEAD
    denormalize, key_filenames, ssh)
import fabric.network  # So I can call patch_object correctly. Sigh.
=======
                            denormalize, key_filenames, ssh, NetworkError, connect)
>>>>>>> 8b2af46f
from fabric.state import env, output, _get_system_username
from fabric.operations import run, sudo, prompt
from fabric.tasks import execute
from fabric.api import parallel
from fabric import utils # for patching

from mock_streams import mock_streams
<<<<<<< HEAD
from utils import (FabricTest, eq_, password_response, aborts, support, patched_input,
                   assert_contains)
from server import (server, RESPONSES, PASSWORDS, CLIENT_PRIVKEY, USER,
    CLIENT_PRIVKEY_PASSPHRASE)
=======
from server import (server, RESPONSES, PASSWORDS, CLIENT_PRIVKEY, USER,
                    CLIENT_PRIVKEY_PASSPHRASE)
from utils import (FabricTest, aborts, assert_contains, eq_, password_response,
                   patched_input, support)
>>>>>>> 8b2af46f


#
# Subroutines, e.g. host string normalization
#


class TestNetwork(FabricTest):
    def test_host_string_normalization(self):
        username = _get_system_username()
        for description, input, output_ in (
            ("Sanity check: equal strings remain equal",
                'localhost', 'localhost'),
            ("Empty username is same as get_system_username",
                'localhost', username + '@localhost'),
            ("Empty port is same as port 22",
                'localhost', 'localhost:22'),
            ("Both username and port tested at once, for kicks",
                'localhost', username + '@localhost:22'),
        ):
            eq_.description = "Host-string normalization: %s" % description
            yield eq_, normalize(input), normalize(output_)
            del eq_.description

    def test_normalization_for_ipv6(self):
        """
        normalize() will accept IPv6 notation and can separate host and port
        """
        username = _get_system_username()
        for description, input, output_ in (
            ("Full IPv6 address",
                '2001:DB8:0:0:0:0:0:1', (username, '2001:DB8:0:0:0:0:0:1', '22')),
            ("IPv6 address in short form",
                '2001:DB8::1', (username, '2001:DB8::1', '22')),
            ("IPv6 localhost",
                '::1', (username, '::1', '22')),
            ("Square brackets are required to separate non-standard port from IPv6 address",
                '[2001:DB8::1]:1222', (username, '2001:DB8::1', '1222')),
            ("Username and IPv6 address",
                'user@2001:DB8::1', ('user', '2001:DB8::1', '22')),
            ("Username and IPv6 address with non-standard port",
                'user@[2001:DB8::1]:1222', ('user', '2001:DB8::1', '1222')),
        ):
            eq_.description = "Host-string IPv6 normalization: %s" % description
            yield eq_, normalize(input), output_
            del eq_.description

    def test_normalization_without_port(self):
        """
        normalize() and join_host_strings() omit port if omit_port given
        """
        eq_(
            join_host_strings(*normalize('user@localhost', omit_port=True)),
            'user@localhost'
        )

    def test_ipv6_host_strings_join(self):
        """
        join_host_strings() should use square brackets only for IPv6 and if port is given
        """
        eq_(
            join_host_strings('user', '2001:DB8::1'),
            'user@2001:DB8::1'
        )
        eq_(
            join_host_strings('user', '2001:DB8::1', '1222'),
            'user@[2001:DB8::1]:1222'
        )
        eq_(
            join_host_strings('user', '192.168.0.0', '1222'),
            'user@192.168.0.0:1222'
        )

    def test_nonword_character_in_username(self):
        """
        normalize() will accept non-word characters in the username part
        """
        eq_(
            normalize('user-with-hyphens@someserver.org')[0],
            'user-with-hyphens'
        )

    def test_at_symbol_in_username(self):
        """
        normalize() should allow '@' in usernames (i.e. last '@' is split char)
        """
        parts = normalize('user@example.com@www.example.com')
        eq_(parts[0], 'user@example.com')
        eq_(parts[1], 'www.example.com')

    def test_normalization_of_empty_input(self):
        empties = ('', '', '')
        for description, input in (
            ("empty string", ''),
            ("None", None)
        ):
            template = "normalize() returns empty strings for %s input"
            eq_.description = template % description
            yield eq_, normalize(input), empties
            del eq_.description

    def test_host_string_denormalization(self):
        username = _get_system_username()
        for description, string1, string2 in (
            ("Sanity check: equal strings remain equal",
                'localhost', 'localhost'),
            ("Empty username is same as get_system_username",
                'localhost:22', username + '@localhost:22'),
            ("Empty port is same as port 22",
                'user@localhost', 'user@localhost:22'),
            ("Both username and port",
                'localhost', username + '@localhost:22'),
            ("IPv6 address",
                '2001:DB8::1', username + '@[2001:DB8::1]:22'),
        ):
            eq_.description = "Host-string denormalization: %s" % description
            yield eq_, denormalize(string1), denormalize(string2)
            del eq_.description

    #
    # Connection caching
    #
    @staticmethod
    @with_fakes
    def check_connection_calls(host_strings, num_calls):
        # Clear Fudge call stack
        # Patch connect() with Fake obj set to expect num_calls calls
        patched_connect = patch_object('fabric.network', 'connect',
            Fake('connect', expect_call=True).times_called(num_calls)
        )
        try:
            # Make new cache object
            cache = HostConnectionCache()
            # Connect to all connection strings
            for host_string in host_strings:
                # Obtain connection from cache, potentially calling connect()
                cache[host_string]
        finally:
            # Restore connect()
            patched_connect.restore()

    def test_connection_caching(self):
        for description, host_strings, num_calls in (
            ("Two different host names, two connections",
                ('localhost', 'other-system'), 2),
            ("Same host twice, one connection",
                ('localhost', 'localhost'), 1),
            ("Same host twice, different ports, two connections",
                ('localhost:22', 'localhost:222'), 2),
            ("Same host twice, different users, two connections",
                ('user1@localhost', 'user2@localhost'), 2),
        ):
            TestNetwork.check_connection_calls.description = description
            yield TestNetwork.check_connection_calls, host_strings, num_calls

    def test_connection_cache_deletion(self):
        """
        HostConnectionCache should delete correctly w/ non-full keys
        """
        hcc = HostConnectionCache()
        fake = Fake('connect', callable=True)
        with patched_context('fabric.network', 'connect', fake):
            for host_string in ('hostname', 'user@hostname',
                'user@hostname:222'):
                # Prime
                hcc[host_string]
                # Test
                ok_(host_string in hcc)
                # Delete
                del hcc[host_string]
                # Test
                ok_(host_string not in hcc)


    #
    # Connection loop flow
    #
    @server()
    def test_saved_authentication_returns_client_object(self):
        cache = HostConnectionCache()
        assert isinstance(cache[env.host_string], ssh.SSHClient)

    @server()
    @with_fakes
    def test_prompts_for_password_without_good_authentication(self):
        env.password = None
        with password_response(PASSWORDS[env.user], times_called=1):
            cache = HostConnectionCache()
            cache[env.host_string]


    @aborts
    def test_aborts_on_prompt_with_abort_on_prompt(self):
        """
        abort_on_prompt=True should abort when prompt() is used
        """
        env.abort_on_prompts = True
        prompt("This will abort")


    @server()
    @aborts
    def test_aborts_on_password_prompt_with_abort_on_prompt(self):
        """
        abort_on_prompt=True should abort when password prompts occur
        """
        env.password = None
        env.abort_on_prompts = True
        with password_response(PASSWORDS[env.user], times_called=1):
            cache = HostConnectionCache()
            cache[env.host_string]

    @with_fakes
    @raises(NetworkError)
    def test_connect_does_not_prompt_password_when_ssh_raises_channel_exception(self):
        def raise_channel_exception_once(*args, **kwargs):
            if raise_channel_exception_once.should_raise_channel_exception:
                raise_channel_exception_once.should_raise_channel_exception = False
                raise ssh.ChannelException(2, 'Connect failed')
        raise_channel_exception_once.should_raise_channel_exception = True

        def generate_fake_client():
            fake_client = Fake('SSHClient', allows_any_call=True, expect_call=True)
            fake_client.provides('connect').calls(raise_channel_exception_once)
            return fake_client

        fake_ssh = Fake('ssh', allows_any_call=True)
        fake_ssh.provides('SSHClient').calls(generate_fake_client)
        # We need the real exceptions here to preserve the inheritence structure
        fake_ssh.SSHException = ssh.SSHException
        fake_ssh.ChannelException = ssh.ChannelException
        patched_connect = patch_object('fabric.network', 'ssh', fake_ssh)
        patched_password = patch_object('fabric.network', 'prompt_for_password', Fake('prompt_for_password', callable = True).times_called(0))
        try:
            connect('user', 'localhost', 22, HostConnectionCache())
        finally:
            # Restore ssh
            patched_connect.restore()
            patched_password.restore()


    @mock_streams('stdout')
    @server()
    def test_does_not_abort_with_password_and_host_with_abort_on_prompt(self):
        """
        abort_on_prompt=True should not abort if no prompts are needed
        """
        env.abort_on_prompts = True
        env.password = PASSWORDS[env.user]
        # env.host_string is automatically filled in when using server()
        run("ls /simple")


    @mock_streams('stdout')
    @server()
    def test_trailing_newline_line_drop(self):
        """
        Trailing newlines shouldn't cause last line to be dropped.
        """
        # Multiline output with trailing newline
        cmd = "ls /"
        output_string = RESPONSES[cmd]
        # TODO: fix below lines, duplicates inner workings of tested code
        prefix = "[%s] out: " % env.host_string
        expected = prefix + ('\n' + prefix).join(output_string.split('\n'))
        # Create, tie off thread
        with settings(show('everything'), hide('running')):
            result = run(cmd)
            # Test equivalence of expected, received output
            eq_(expected, sys.stdout.getvalue())
            # Also test that the captured value matches, too.
            eq_(output_string, result)

    @server()
    def test_sudo_prompt_kills_capturing(self):
        """
        Sudo prompts shouldn't screw up output capturing
        """
        cmd = "ls /simple"
        with hide('everything'):
            eq_(sudo(cmd), RESPONSES[cmd])

    @server()
    def test_password_memory_on_user_switch(self):
        """
        Switching users mid-session should not screw up password memory
        """
        def _to_user(user):
            return join_host_strings(user, env.host, env.port)

        user1 = 'root'
        user2 = USER
        with settings(hide('everything'), password=None):
            # Connect as user1 (thus populating both the fallback and
            # user-specific caches)
            with settings(
                password_response(PASSWORDS[user1]),
                host_string=_to_user(user1)
            ):
                run("ls /simple")
            # Connect as user2: * First cxn attempt will use fallback cache,
            # which contains user1's password, and thus fail * Second cxn
            # attempt will prompt user, and succeed due to mocked p4p * but
            # will NOT overwrite fallback cache
            with settings(
                password_response(PASSWORDS[user2]),
                host_string=_to_user(user2)
            ):
                # Just to trigger connection
                run("ls /simple")
            # * Sudo call should use cached user2 password, NOT fallback cache,
            # and thus succeed. (I.e. p_f_p should NOT be called here.)
            with settings(
                password_response('whatever', times_called=0),
                host_string=_to_user(user2)
            ):
                sudo("ls /simple")

    @mock_streams('stderr')
    @server()
    def test_password_prompt_displays_host_string(self):
        """
        Password prompt lines should include the user/host in question
        """
        env.password = None
        env.no_agent = env.no_keys = True
        with show('everything'), password_response(PASSWORDS[env.user], silent=False):
            run("ls /simple")
        regex = r'^\[%s\] Login password for \'%s\': ' % (env.host_string, env.user)
        assert_contains(regex, sys.stderr.getvalue())

    @mock_streams('stderr')
    @server(pubkeys=True)
    def test_passphrase_prompt_displays_host_string(self):
        """
        Passphrase prompt lines should include the user/host in question
        """
        env.password = None
        env.no_agent = env.no_keys = True
        env.key_filename = CLIENT_PRIVKEY
        with hide('everything'), password_response(CLIENT_PRIVKEY_PASSPHRASE, silent=False):
            run("ls /simple")
        regex = r'^\[%s\] Login password for \'%s\': ' % (env.host_string, env.user)
        assert_contains(regex, sys.stderr.getvalue())

    def test_sudo_prompt_display_passthrough(self):
        """
        Sudo prompt should display (via passthrough) when stdout/stderr shown
        """
        TestNetwork._prompt_display(True)

    def test_sudo_prompt_display_directly(self):
        """
        Sudo prompt should display (manually) when stdout/stderr hidden
        """
        TestNetwork._prompt_display(False)

    @staticmethod
    @mock_streams('both')
    @server(pubkeys=True, responses={'oneliner': 'result'})
    def _prompt_display(display_output):
        env.password = None
        env.no_agent = env.no_keys = True
        env.key_filename = CLIENT_PRIVKEY
        output.output = display_output
        with password_response(
            (CLIENT_PRIVKEY_PASSPHRASE, PASSWORDS[env.user]),
            silent=False
        ):
            sudo('oneliner')
        if display_output:
            expected = """
[%(prefix)s] sudo: oneliner
[%(prefix)s] Login password for '%(user)s': \n[%(prefix)s] out: sudo password:
[%(prefix)s] out: Sorry, try again.
[%(prefix)s] out: sudo password: \n[%(prefix)s] out: result
""" % {'prefix': env.host_string, 'user': env.user}
        else:
            # Note lack of first sudo prompt (as it's autoresponded to) and of
            # course the actual result output.
            expected = """
[%(prefix)s] sudo: oneliner
[%(prefix)s] Login password for '%(user)s': \n[%(prefix)s] out: Sorry, try again.
[%(prefix)s] out: sudo password: """ % {
    'prefix': env.host_string,
    'user': env.user
}
        eq_(expected[1:], sys.stdall.getvalue())

    @mock_streams('both')
    @server(
        pubkeys=True,
        responses={'oneliner': 'result', 'twoliner': 'result1\nresult2'}
    )
    def test_consecutive_sudos_should_not_have_blank_line(self):
        """
        Consecutive sudo() calls should not incur a blank line in-between
        """
        env.password = None
        env.no_agent = env.no_keys = True
        env.key_filename = CLIENT_PRIVKEY
        with password_response(
            (CLIENT_PRIVKEY_PASSPHRASE, PASSWORDS[USER]),
            silent=False
        ):
            sudo('oneliner')
            sudo('twoliner')
        expected = """
[%(prefix)s] sudo: oneliner
[%(prefix)s] Login password for '%(user)s': \n[%(prefix)s] out: sudo password:
[%(prefix)s] out: Sorry, try again.
[%(prefix)s] out: sudo password: \n[%(prefix)s] out: result
[%(prefix)s] sudo: twoliner
[%(prefix)s] out: sudo password:
[%(prefix)s] out: result1
[%(prefix)s] out: result2
""" % {'prefix': env.host_string, 'user': env.user}
        eq_(sys.stdall.getvalue(), expected[1:])

    @mock_streams('both')
    @server(pubkeys=True, responses={'silent': '', 'normal': 'foo'})
    def test_silent_commands_should_not_have_blank_line(self):
        """
        Silent commands should not generate an extra trailing blank line

        After the move to interactive I/O, it was noticed that while run/sudo
        commands which had non-empty stdout worked normally (consecutive such
        commands were totally adjacent), those with no stdout (i.e. silent
        commands like ``test`` or ``mkdir``) resulted in spurious blank lines
        after the "run:" line. This looks quite ugly in real world scripts.
        """
        env.password = None
        env.no_agent = env.no_keys = True
        env.key_filename = CLIENT_PRIVKEY
        with password_response(CLIENT_PRIVKEY_PASSPHRASE, silent=False):
            run('normal')
            run('silent')
            run('normal')
            with hide('everything'):
                run('normal')
                run('silent')
        expected = """
[%(prefix)s] run: normal
[%(prefix)s] Login password for '%(user)s': \n[%(prefix)s] out: foo
[%(prefix)s] run: silent
[%(prefix)s] run: normal
[%(prefix)s] out: foo
""" % {'prefix': env.host_string, 'user': env.user}
        eq_(expected[1:], sys.stdall.getvalue())

    @mock_streams('both')
    @server(
        pubkeys=True,
        responses={'oneliner': 'result', 'twoliner': 'result1\nresult2'}
    )
    def test_io_should_print_prefix_if_ouput_prefix_is_true(self):
        """
        run/sudo should print [host_string] if env.output_prefix == True
        """
        env.password = None
        env.no_agent = env.no_keys = True
        env.key_filename = CLIENT_PRIVKEY
        with password_response(
            (CLIENT_PRIVKEY_PASSPHRASE, PASSWORDS[USER]),
            silent=False
        ):
            run('oneliner')
            run('twoliner')
        expected = """
[%(prefix)s] run: oneliner
[%(prefix)s] Login password for '%(user)s': \n[%(prefix)s] out: result
[%(prefix)s] run: twoliner
[%(prefix)s] out: result1
[%(prefix)s] out: result2
""" % {'prefix': env.host_string, 'user': env.user}
        eq_(expected[1:], sys.stdall.getvalue())

    @mock_streams('both')
    @server(
        pubkeys=True,
        responses={'oneliner': 'result', 'twoliner': 'result1\nresult2'}
    )
    def test_io_should_not_print_prefix_if_ouput_prefix_is_false(self):
        """
        run/sudo shouldn't print [host_string] if env.output_prefix == False
        """
        env.password = None
        env.no_agent = env.no_keys = True
        env.key_filename = CLIENT_PRIVKEY
        with password_response(
            (CLIENT_PRIVKEY_PASSPHRASE, PASSWORDS[USER]),
            silent=False
        ):
            with settings(output_prefix=False):
                run('oneliner')
                run('twoliner')
        expected = """
[%(prefix)s] run: oneliner
[%(prefix)s] Login password for '%(user)s': \nresult
[%(prefix)s] run: twoliner
result1
result2
""" % {'prefix': env.host_string, 'user': env.user}
        eq_(expected[1:], sys.stdall.getvalue())

    @server()
    def test_env_host_set_when_host_prompt_used(self):
        """
        Ensure env.host is set during host prompting
        """
        copied_host_string = str(env.host_string)
        fake = Fake('raw_input', callable=True).returns(copied_host_string)
        env.host_string = None
        env.host = None
        with settings(hide('everything'), patched_input(fake)):
            run("ls /")
        # Ensure it did set host_string back to old value
        eq_(env.host_string, copied_host_string)
        # Ensure env.host is correct
        eq_(env.host, normalize(copied_host_string)[1])


def subtask():
    run("This should never execute")

class TestConnections(FabricTest):
    @aborts
    def test_should_abort_when_cannot_connect(self):
        """
        By default, connecting to a nonexistent server should abort.
        """
        with hide('everything'):
            execute(subtask, hosts=['nope.nonexistent.com'])

    def test_should_warn_when_skip_bad_hosts_is_True(self):
        """
        env.skip_bad_hosts = True => execute() skips current host
        """
        with settings(hide('everything'), skip_bad_hosts=True):
            execute(subtask, hosts=['nope.nonexistent.com'])

    @server()
    def test_host_not_in_known_hosts_exception(self):
        """
        Check reject_unknown_hosts exception
        """
        with settings(
            hide('everything'), password=None, reject_unknown_hosts=True,
            disable_known_hosts=True, abort_on_prompts=True,
        ):
            try:
                run("echo foo")
            except NetworkError as exc:
                exp = "Server '[127.0.0.1]:2200' not found in known_hosts"
                assert str(exc) == exp, "%s != %s" % (exc, exp)
            else:
                raise AssertionError("Host connected without valid "
                                     "fingerprint.")


@parallel
def parallel_subtask():
    run("This should never execute")

class TestParallelConnections(FabricTest):
    @aborts
    def test_should_abort_when_cannot_connect(self):
        """
        By default, connecting to a nonexistent server should abort.
        """
        with hide('everything'):
            execute(parallel_subtask, hosts=['nope.nonexistent.com'])

    def test_should_warn_when_skip_bad_hosts_is_True(self):
        """
        env.skip_bad_hosts = True => execute() skips current host
        """
        with settings(hide('everything'), skip_bad_hosts=True):
            execute(parallel_subtask, hosts=['nope.nonexistent.com'])


class TestSSHConfig(FabricTest):
    def env_setup(self):
        super(TestSSHConfig, self).env_setup()
        env.use_ssh_config = True
        env.ssh_config_path = support("ssh_config")
        # Undo the changes FabricTest makes to env for server support
        env.user = env.local_user
        env.port = env.default_port

    def test_global_user_with_default_env(self):
        """
        Global User should override default env.user
        """
        eq_(normalize("localhost")[0], "satan")

    def test_global_user_with_nondefault_env(self):
        """
        Global User should NOT override nondefault env.user
        """
        with settings(user="foo"):
            eq_(normalize("localhost")[0], "foo")

    def test_specific_user_with_default_env(self):
        """
        Host-specific User should override default env.user
        """
        eq_(normalize("myhost")[0], "neighbor")

    def test_user_vs_host_string_value(self):
        """
        SSH-config derived user should NOT override host-string user value
        """
        eq_(normalize("myuser@localhost")[0], "myuser")
        eq_(normalize("myuser@myhost")[0], "myuser")

    def test_global_port_with_default_env(self):
        """
        Global Port should override default env.port
        """
        eq_(normalize("localhost")[2], "666")

    def test_global_port_with_nondefault_env(self):
        """
        Global Port should NOT override nondefault env.port
        """
        with settings(port="777", use_ssh_config=False):
            eq_(normalize("localhost")[2], "777")

    def test_specific_port_with_default_env(self):
        """
        Host-specific Port should override default env.port
        """
        eq_(normalize("myhost")[2], "664")

    def test_port_vs_host_string_value(self):
        """
        SSH-config derived port should NOT override host-string port value
        """
        eq_(normalize("localhost:123")[2], "123")
        eq_(normalize("myhost:123")[2], "123")

    def test_hostname_alias(self):
        """
        Hostname setting overrides host string's host value
        """
        eq_(normalize("localhost")[1], "localhost")
        eq_(normalize("myalias")[1], "otherhost")

    @with_patched_object(utils, 'warn', Fake('warn', callable=True,
        expect_call=True))
    def test_warns_with_bad_config_file_path(self):
        # use_ssh_config is already set in our env_setup()
        with settings(hide('everything'), ssh_config_path="nope_bad_lol"):
            normalize('foo')

    @server()
    def test_real_connection(self):
        """
        Test-server connection using ssh_config values
        """
        with settings(
            hide('everything'),
            ssh_config_path=support("testserver_ssh_config"),
            host_string='testserver',
        ):
            ok_(run("ls /simple").succeeded)


class TestKeyFilenames(FabricTest):
    def test_empty_everything(self):
        """
        No env.key_filename and no ssh_config = empty list
        """
        with settings(use_ssh_config=False):
            with settings(key_filename=""):
                eq_(key_filenames(), [])
            with settings(key_filename=[]):
                eq_(key_filenames(), [])

    def test_just_env(self):
        """
        Valid env.key_filename and no ssh_config = just env
        """
        with settings(use_ssh_config=False):
            with settings(key_filename="mykey"):
                eq_(key_filenames(), ["mykey"])
            with settings(key_filename=["foo", "bar"]):
                eq_(key_filenames(), ["foo", "bar"])

    def test_just_ssh_config(self):
        """
        No env.key_filename + valid ssh_config = ssh value
        """
        with settings(use_ssh_config=True, ssh_config_path=support("ssh_config")):
            for val in ["", []]:
                with settings(key_filename=val):
                    eq_(key_filenames(), ["foobar.pub"])

    def test_both(self):
        """
        Both env.key_filename + valid ssh_config = both show up w/ env var first
        """
        with settings(use_ssh_config=True, ssh_config_path=support("ssh_config")):
            with settings(key_filename="bizbaz.pub"):
                eq_(key_filenames(), ["bizbaz.pub", "foobar.pub"])
            with settings(key_filename=["bizbaz.pub", "whatever.pub"]):
                expected = ["bizbaz.pub", "whatever.pub", "foobar.pub"]
                eq_(key_filenames(), expected)<|MERGE_RESOLUTION|>--- conflicted
+++ resolved
@@ -1,25 +1,15 @@
-<<<<<<< HEAD
+from __future__ import with_statement
+
 import sys
 
 from nose.tools import ok_
-=======
-from __future__ import with_statement
-
-import sys
-
-from nose.tools import ok_, raises
->>>>>>> 8b2af46f
 from fudge import (Fake, patch_object, with_patched_object, patched_context,
                    with_fakes)
 
 from fabric.context_managers import settings, hide, show
 from fabric.network import (HostConnectionCache, join_host_strings, normalize,
-<<<<<<< HEAD
-    denormalize, key_filenames, ssh)
+                            denormalize, key_filenames, ssh, NetworkError, connect)
 import fabric.network  # So I can call patch_object correctly. Sigh.
-=======
-                            denormalize, key_filenames, ssh, NetworkError, connect)
->>>>>>> 8b2af46f
 from fabric.state import env, output, _get_system_username
 from fabric.operations import run, sudo, prompt
 from fabric.tasks import execute
@@ -27,17 +17,14 @@
 from fabric import utils # for patching
 
 from mock_streams import mock_streams
-<<<<<<< HEAD
-from utils import (FabricTest, eq_, password_response, aborts, support, patched_input,
-                   assert_contains)
-from server import (server, RESPONSES, PASSWORDS, CLIENT_PRIVKEY, USER,
-    CLIENT_PRIVKEY_PASSPHRASE)
-=======
+#from utils import (FabricTest, eq_, password_response, aborts, support, patched_input,
+#                   assert_contains)
+#from server import (server, RESPONSES, PASSWORDS, CLIENT_PRIVKEY, USER,
+#    CLIENT_PRIVKEY_PASSPHRASE)
 from server import (server, RESPONSES, PASSWORDS, CLIENT_PRIVKEY, USER,
                     CLIENT_PRIVKEY_PASSPHRASE)
 from utils import (FabricTest, aborts, assert_contains, eq_, password_response,
                    patched_input, support)
->>>>>>> 8b2af46f
 
 
 #
