from __future__ import with_statement

from datetime import datetime
import copy
import getpass
import sys

import paramiko
<<<<<<< HEAD
from nose.tools import with_setup, raises
=======
from nose.tools import with_setup, ok_
>>>>>>> 3c56186e
from fudge import (Fake, clear_calls, clear_expectations, patch_object, verify,
    with_patched_object, patched_context, with_fakes)

from fabric.context_managers import settings, hide, show
from fabric.network import (HostConnectionCache, join_host_strings, normalize,
    denormalize)
from fabric.io import output_loop
import fabric.network  # So I can call patch_object correctly. Sigh.
from fabric.state import env, output, _get_system_username
from fabric.operations import run, sudo, prompt

from utils import *
from server import (server, PORT, RESPONSES, PASSWORDS, CLIENT_PRIVKEY, USER,
    CLIENT_PRIVKEY_PASSPHRASE)


#
# Subroutines, e.g. host string normalization
#


class TestNetwork(FabricTest):
    def test_host_string_normalization(self):
        username = _get_system_username()
        for description, input, output_ in (
            ("Sanity check: equal strings remain equal",
                'localhost', 'localhost'),
            ("Empty username is same as get_system_username",
                'localhost', username + '@localhost'),
            ("Empty port is same as port 22",
                'localhost', 'localhost:22'),
            ("Both username and port tested at once, for kicks",
                'localhost', username + '@localhost:22'),
        ):
            eq_.description = "Host-string normalization: %s" % description
            yield eq_, normalize(input), normalize(output_)
            del eq_.description

    def test_normalization_without_port(self):
        """
        normalize() and join_host_strings() omit port if omit_port given
        """
        eq_(
            join_host_strings(*normalize('user@localhost', omit_port=True)),
            'user@localhost'
        )

    def test_nonword_character_in_username(self):
        """
        normalize() will accept non-word characters in the username part
        """
        eq_(
            normalize('user-with-hyphens@someserver.org')[0],
            'user-with-hyphens'
        )

    def test_at_symbol_in_username(self):
        """
        normalize() should allow '@' in usernames (i.e. last '@' is split char)
        """
        parts = normalize('user@example.com@www.example.com')
        eq_(parts[0], 'user@example.com')
        eq_(parts[1], 'www.example.com')

    def test_normalization_of_empty_input(self):
        empties = ('', '', '')
        for description, input in (
            ("empty string", ''),
            ("None", None)
        ):
            template = "normalize() returns empty strings for %s input"
            eq_.description = template % description
            yield eq_, normalize(input), empties
            del eq_.description

    def test_host_string_denormalization(self):
        username = _get_system_username()
        for description, string1, string2 in (
            ("Sanity check: equal strings remain equal",
                'localhost', 'localhost'),
            ("Empty username is same as get_system_username",
                'localhost:22', username + '@localhost:22'),
            ("Empty port is same as port 22",
                'user@localhost', 'user@localhost:22'),
            ("Both username and port",
                'localhost', username + '@localhost:22'),
        ):
            eq_.description = "Host-string denormalization: %s" % description
            yield eq_, denormalize(string1), denormalize(string2)
            del eq_.description

    #
    # Connection caching
    #
    @staticmethod
    @with_fakes
    def check_connection_calls(host_strings, num_calls):
        # Clear Fudge call stack
        # Patch connect() with Fake obj set to expect num_calls calls
        patched_connect = patch_object('fabric.network', 'connect',
            Fake('connect', expect_call=True).times_called(num_calls)
        )
        try:
            # Make new cache object
            cache = HostConnectionCache()
            # Connect to all connection strings
            for host_string in host_strings:
                # Obtain connection from cache, potentially calling connect()
                cache[host_string]
        finally:
            # Restore connect()
            patched_connect.restore()

    def test_connection_caching(self):
        for description, host_strings, num_calls in (
            ("Two different host names, two connections",
                ('localhost', 'other-system'), 2),
            ("Same host twice, one connection",
                ('localhost', 'localhost'), 1),
            ("Same host twice, different ports, two connections",
                ('localhost:22', 'localhost:222'), 2),
            ("Same host twice, different users, two connections",
                ('user1@localhost', 'user2@localhost'), 2),
        ):
            TestNetwork.check_connection_calls.description = description
            yield TestNetwork.check_connection_calls, host_strings, num_calls

<<<<<<< HEAD
=======

    def test_connection_cache_deletion(self):
        """
        HostConnectionCache should delete correctly w/ non-full keys
        """
        hcc = HostConnectionCache()
        fake = Fake('connect', callable=True)
        with patched_context('fabric.network', 'connect', fake):
            for host_string in ('hostname', 'user@hostname',
                'user@hostname:222'):
                # Prime
                hcc[host_string]
                # Test
                ok_(host_string in hcc)
                # Delete
                del hcc[host_string]
                # Test
                ok_(host_string not in hcc)


>>>>>>> 3c56186e
    #
    # Connection loop flow
    #
    @server()
    def test_saved_authentication_returns_client_object(self):
        cache = HostConnectionCache()
        assert isinstance(cache[env.host_string], paramiko.SSHClient)

    @server()
    @with_fakes
    def test_prompts_for_password_without_good_authentication(self):
        env.password = None
        with password_response(PASSWORDS[env.user], times_called=1):
            cache = HostConnectionCache()
            cache[env.host_string]


    @raises(SystemExit)
    @with_patched_object(output, 'aborts', False)
    def test_aborts_on_prompt_with_abort_on_prompt(self):
        env.abort_on_prompts = True
        prompt("This will abort")


    @server()
    @raises(SystemExit)
    @with_patched_object(output, 'aborts', False)
    def test_aborts_on_password_prompt_with_abort_on_prompt(self):
        env.password = None
        env.abort_on_prompts = True
        with password_response(PASSWORDS[env.user], times_called=1):
            cache = HostConnectionCache()
            cache[env.host_string]


    @mock_streams('stdout')
    @server()
    def test_trailing_newline_line_drop(self):
        """
        Trailing newlines shouldn't cause last line to be dropped.
        """
        # Multiline output with trailing newline
        cmd = "ls /"
        output_string = RESPONSES[cmd]
        # TODO: fix below lines, duplicates inner workings of tested code
        prefix = "[%s] out: " % env.host_string
        expected = prefix + ('\n' + prefix).join(output_string.split('\n'))
        # Create, tie off thread
        with settings(show('everything'), hide('running')):
            result = run(cmd)
            # Test equivalence of expected, received output
            eq_(expected, sys.stdout.getvalue())
            # Also test that the captured value matches, too.
            eq_(output_string, result)

    @server()
    def test_sudo_prompt_kills_capturing(self):
        """
        Sudo prompts shouldn't screw up output capturing
        """
        cmd = "ls /simple"
        with hide('everything'):
            eq_(sudo(cmd), RESPONSES[cmd])

    @server()
    def test_password_memory_on_user_switch(self):
        """
        Switching users mid-session should not screw up password memory
        """
        def _to_user(user):
            return join_host_strings(user, env.host, env.port)

        user1 = 'root'
        user2 = USER
        with settings(hide('everything'), password=None):
            # Connect as user1 (thus populating both the fallback and
            # user-specific caches)
            with settings(
                password_response(PASSWORDS[user1]),
                host_string=_to_user(user1)
            ):
                run("ls /simple")
            # Connect as user2: * First cxn attempt will use fallback cache,
            # which contains user1's password, and thus fail * Second cxn
            # attempt will prompt user, and succeed due to mocked p4p * but
            # will NOT overwrite fallback cache
            with settings(
                password_response(PASSWORDS[user2]),
                host_string=_to_user(user2)
            ):
                # Just to trigger connection
                run("ls /simple")
            # * Sudo call should use cached user2 password, NOT fallback cache,
            # and thus succeed. (I.e. p_f_p should NOT be called here.)
            with settings(
                password_response('whatever', times_called=0),
                host_string=_to_user(user2)
            ):
                sudo("ls /simple")

    @mock_streams('stderr')
    @server()
    def test_password_prompt_displays_host_string(self):
        """
        Password prompt lines should include the user/host in question
        """
        env.password = None
        env.no_agent = env.no_keys = True
        output.everything = False
        with password_response(PASSWORDS[env.user], silent=False):
            run("ls /simple")
        regex = r'^\[%s\] Login password: ' % env.host_string
        assert_contains(regex, sys.stderr.getvalue())

    @mock_streams('stderr')
    @server(pubkeys=True)
    def test_passphrase_prompt_displays_host_string(self):
        """
        Passphrase prompt lines should include the user/host in question
        """
        env.password = None
        env.no_agent = env.no_keys = True
        env.key_filename = CLIENT_PRIVKEY
        output.everything = False
        with password_response(CLIENT_PRIVKEY_PASSPHRASE, silent=False):
            run("ls /simple")
        regex = r'^\[%s\] Login password: ' % env.host_string
        assert_contains(regex, sys.stderr.getvalue())

    def test_sudo_prompt_display_passthrough(self):
        """
        Sudo prompt should display (via passthrough) when stdout/stderr shown
        """
        TestNetwork._prompt_display(True)

    def test_sudo_prompt_display_directly(self):
        """
        Sudo prompt should display (manually) when stdout/stderr hidden
        """
        TestNetwork._prompt_display(False)

    @staticmethod
    @mock_streams('both')
    @server(pubkeys=True, responses={'oneliner': 'result'})
    def _prompt_display(display_output):
        env.password = None
        env.no_agent = env.no_keys = True
        env.key_filename = CLIENT_PRIVKEY
        output.output = display_output
        with password_response(
            (CLIENT_PRIVKEY_PASSPHRASE, PASSWORDS[env.user]),
            silent=False
        ):
            sudo('oneliner')
        if display_output:
            expected = """
[%(prefix)s] sudo: oneliner
[%(prefix)s] Login password: 
[%(prefix)s] out: sudo password:
[%(prefix)s] out: Sorry, try again.
[%(prefix)s] out: sudo password: 
[%(prefix)s] out: result
""" % {'prefix': env.host_string}
        else:
            # Note lack of first sudo prompt (as it's autoresponded to) and of
            # course the actual result output.
            expected = """
[%(prefix)s] sudo: oneliner
[%(prefix)s] Login password: 
[%(prefix)s] out: Sorry, try again.
[%(prefix)s] out: sudo password: """ % {'prefix': env.host_string}
        eq_(expected[1:], sys.stdall.getvalue())

    @mock_streams('both')
    @server(
        pubkeys=True,
        responses={'oneliner': 'result', 'twoliner': 'result1\nresult2'}
    )
    def test_consecutive_sudos_should_not_have_blank_line(self):
        """
        Consecutive sudo() calls should not incur a blank line in-between
        """
        env.password = None
        env.no_agent = env.no_keys = True
        env.key_filename = CLIENT_PRIVKEY
        with password_response(
            (CLIENT_PRIVKEY_PASSPHRASE, PASSWORDS[USER]),
            silent=False
        ):
            sudo('oneliner')
            sudo('twoliner')
        expected = """
[%(prefix)s] sudo: oneliner
[%(prefix)s] Login password: 
[%(prefix)s] out: sudo password:
[%(prefix)s] out: Sorry, try again.
[%(prefix)s] out: sudo password: 
[%(prefix)s] out: result
[%(prefix)s] sudo: twoliner
[%(prefix)s] out: sudo password:
[%(prefix)s] out: result1
[%(prefix)s] out: result2
""" % {'prefix': env.host_string}
        eq_(expected[1:], sys.stdall.getvalue())

    @mock_streams('both')
    @server(pubkeys=True, responses={'silent': '', 'normal': 'foo'})
    def test_silent_commands_should_not_have_blank_line(self):
        """
        Silent commands should not generate an extra trailing blank line

        After the move to interactive I/O, it was noticed that while run/sudo
        commands which had non-empty stdout worked normally (consecutive such
        commands were totally adjacent), those with no stdout (i.e. silent
        commands like ``test`` or ``mkdir``) resulted in spurious blank lines
        after the "run:" line. This looks quite ugly in real world scripts.
        """
        env.password = None
        env.no_agent = env.no_keys = True
        env.key_filename = CLIENT_PRIVKEY
        with password_response(CLIENT_PRIVKEY_PASSPHRASE, silent=False):
            run('normal')
            run('silent')
            run('normal')
            with hide('everything'):
                run('normal')
                run('silent')
        expected = """
[%(prefix)s] run: normal
[%(prefix)s] Login password: 
[%(prefix)s] out: foo
[%(prefix)s] run: silent
[%(prefix)s] run: normal
[%(prefix)s] out: foo
""" % {'prefix': env.host_string}
        eq_(expected[1:], sys.stdall.getvalue())

    @mock_streams('both')
    @server(
        pubkeys=True,
        responses={'oneliner': 'result', 'twoliner': 'result1\nresult2'}
    )
    def test_io_should_print_prefix_if_ouput_prefix_is_true(self):
        """
        run/sudo should print [host_string] if env.output_prefix == True
        """
        env.password = None
        env.no_agent = env.no_keys = True
        env.key_filename = CLIENT_PRIVKEY
        with password_response(
            (CLIENT_PRIVKEY_PASSPHRASE, PASSWORDS[USER]),
            silent=False
        ):
            run('oneliner')
            run('twoliner')
        expected = """
[%(prefix)s] run: oneliner
[%(prefix)s] Login password: 
[%(prefix)s] out: result
[%(prefix)s] run: twoliner
[%(prefix)s] out: result1
[%(prefix)s] out: result2
""" % {'prefix': env.host_string}
        eq_(expected[1:], sys.stdall.getvalue())

    @mock_streams('both')
    @server(
        pubkeys=True,
        responses={'oneliner': 'result', 'twoliner': 'result1\nresult2'}
    )
    def test_io_should_not_print_prefix_if_ouput_prefix_is_false(self):
        """
        run/sudo shouldn't print [host_string] if env.output_prefix == False
        """
        env.password = None
        env.no_agent = env.no_keys = True
        env.key_filename = CLIENT_PRIVKEY
        with password_response(
            (CLIENT_PRIVKEY_PASSPHRASE, PASSWORDS[USER]),
            silent=False
        ):
            with settings(output_prefix=False):
                run('oneliner')
                run('twoliner')
        expected = """
[%(prefix)s] run: oneliner
[%(prefix)s] Login password: 
result
[%(prefix)s] run: twoliner
result1
result2
""" % {'prefix': env.host_string}
        eq_(expected[1:], sys.stdall.getvalue())<|MERGE_RESOLUTION|>--- conflicted
+++ resolved
@@ -6,11 +6,7 @@
 import sys
 
 import paramiko
-<<<<<<< HEAD
-from nose.tools import with_setup, raises
-=======
-from nose.tools import with_setup, ok_
->>>>>>> 3c56186e
+from nose.tools import with_setup, raises, ok_
 from fudge import (Fake, clear_calls, clear_expectations, patch_object, verify,
     with_patched_object, patched_context, with_fakes)
 
@@ -138,9 +134,6 @@
             TestNetwork.check_connection_calls.description = description
             yield TestNetwork.check_connection_calls, host_strings, num_calls
 
-<<<<<<< HEAD
-=======
-
     def test_connection_cache_deletion(self):
         """
         HostConnectionCache should delete correctly w/ non-full keys
@@ -160,7 +153,6 @@
                 ok_(host_string not in hcc)
 
 
->>>>>>> 3c56186e
     #
     # Connection loop flow
     #
