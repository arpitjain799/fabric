"""
Classes and subroutines dealing with network connections and related topics.
"""

from functools import wraps
import getpass
import re
import threading
import select
import socket
import sys

from fabric.auth import get_password, set_password
from fabric.utils import abort, handle_prompt_abort

try:
    import warnings
    warnings.simplefilter('ignore', DeprecationWarning)
    import paramiko as ssh
<<<<<<< HEAD
except ImportError:
    abort("paramiko is a required module. Please install it:\n\t"
          "$ sudo easy_install paramiko")
=======
except ImportError, e:
    print >> sys.stderr, """There was a problem importing our SSH library. Specifically:

    %s

Please make sure all dependencies are installed and importable.""" % e
    sys.exit(1)

>>>>>>> 8a12c12a


host_pattern = r'((?P<user>.+)@)?(?P<host>[^:]+)(:(?P<port>\d+))?'
host_regex = re.compile(host_pattern)


class HostConnectionCache(dict):
    """
    Dict subclass allowing for caching of host connections/clients.

    This subclass does not offer any extra methods, but will intelligently
    create new client connections when keys are requested, or return previously
    created connections instead.

    Key values are the same as host specifiers throughout Fabric: optional
    username + ``@``, mandatory hostname, optional ``:`` + port number.
    Examples:

    * ``example.com`` - typical Internet host address.
    * ``firewall`` - atypical, but still legal, local host address.
    * ``user@example.com`` - with specific username attached.
    * ``bob@smith.org:222`` - with specific nonstandard port attached.

    When the username is not given, ``env.user`` is used. ``env.user``
    defaults to the currently running user at startup but may be overwritten by
    user code or by specifying a command-line flag.

    Note that differing explicit usernames for the same hostname will result in
    multiple client connections being made. For example, specifying
    ``user1@example.com`` will create a connection to ``example.com``, logged
    in as ``user1``; later specifying ``user2@example.com`` will create a new,
    2nd connection as ``user2``.

    The same applies to ports: specifying two different ports will result in
    two different connections to the same host being made. If no port is given,
    22 is assumed, so ``example.com`` is equivalent to ``example.com:22``.
    """
    def __getitem__(self, key):
        # Normalize given key (i.e. obtain username and port, if not given)
        user, host, port = normalize(key)
        # Recombine for use as a key.
        real_key = join_host_strings(user, host, port)
        # If not found, create new connection and store it
        if real_key not in self:
            self[real_key] = connect(user, host, port)
        # Return the value either way
        return dict.__getitem__(self, real_key)

    def __setitem__(self, key, value):
        return dict.__setitem__(self, normalize_to_string(key), value)

    def __delitem__(self, key):
        return dict.__delitem__(self, normalize_to_string(key))

    def __contains__(self, key):
        return dict.__contains__(self, normalize_to_string(key))

def normalize(host_string, omit_port=False):
    """
    Normalizes a given host string, returning explicit host, user, port.

    If ``omit_port`` is given and is True, only the host and user are returned.
    """
    from fabric.state import env
    # Gracefully handle "empty" input by returning empty output
    if not host_string:
        return ('', '') if omit_port else ('', '', '')
    # Get user, host and port separately
    r = host_regex.match(host_string).groupdict()
    # Add any necessary defaults in
    user = r['user'] or env.get('user')
    host = r['host']
    port = r['port'] or '22'
    if omit_port:
        return user, host
    return user, host, port


def denormalize(host_string):
    """
    Strips out default values for the given host string.

    If the user part is the default user, it is removed;
    if the port is port 22, it also is removed.
    """
    from state import env
    r = host_regex.match(host_string).groupdict()
    user = ''
    if r['user'] is not None and r['user'] != env.user:
        user = r['user'] + '@'
    port = ''
    if r['port'] is not None and r['port'] != '22':
        port = ':' + r['port']
    return user + r['host'] + port


def join_host_strings(user, host, port=None):
    """
    Turns user/host/port strings into ``user@host:port`` combined string.

    This function is not responsible for handling missing user/port strings;
    for that, see the ``normalize`` function.

    If ``port`` is omitted, the returned string will be of the form
    ``user@host``.
    """
    port_string = ''
    if port:
        port_string = ":%s" % port
    return "%s@%s%s" % (user, host, port_string)


def normalize_to_string(host_string):
    """
    normalize() returns a tuple; this returns another valid host string.
    """
    return join_host_strings(*normalize(host_string))


def connect(user, host, port):
    """
    Create and return a new SSHClient instance connected to given host.
    """
    from state import env

    #
    # Initialization
    #

    # Init client
    client = ssh.SSHClient()

    # Load known host keys (e.g. ~/.ssh/known_hosts) unless user says not to.
    if not env.disable_known_hosts:
        client.load_system_host_keys()
    # Unless user specified not to, accept/add new, unknown host keys
    if not env.reject_unknown_hosts:
        client.set_missing_host_key_policy(ssh.AutoAddPolicy())

    #
    # Connection attempt loop
    #

    # Initialize loop variables
    connected = False
    password = get_password()

    # Loop until successful connect (keep prompting for new password)
    while not connected:
        # Attempt connection
        try:
            client.connect(
                hostname=host,
                port=int(port),
                username=user,
                password=password,
                key_filename=env.key_filename,
                timeout=10,
                allow_agent=not env.no_agent,
                look_for_keys=not env.no_keys
            )
            connected = True

            # set a keepalive if desired
            if env.keepalive:
                client.get_transport().set_keepalive(env.keepalive)

            return client
        # BadHostKeyException corresponds to key mismatch, i.e. what on the
        # command line results in the big banner error about man-in-the-middle
        # attacks.
        except ssh.BadHostKeyException:
            abort("Host key for %s did not match pre-existing key! Server's"
                   " key was changed recently, or possible man-in-the-middle"
                   "attack." % env.host)
        # Prompt for new password to try on auth failure
        except (
            ssh.AuthenticationException,
            ssh.PasswordRequiredException,
            ssh.SSHException
        ), e:
            # For whatever reason, empty password + no ssh key or agent results
            # in an SSHException instead of an AuthenticationException. Since
            # it's difficult to do otherwise, we must assume empty password +
            # SSHException == auth exception. Conversely: if we get
            # SSHException and there *was* a password -- it is probably
            # something non auth related, and should be sent upwards.
            if e.__class__ is ssh.SSHException and password:
                abort(str(e))

            # Otherwise, assume an auth exception, and prompt for new/better
            # password.

            # Paramiko doesn't handle prompting for locked private keys (i.e.
            # keys with a passphrase and not loaded into an agent) so we have
            # to detect this and tweak our prompt slightly.  (Otherwise,
            # however, the logic flow is the same, because Paramiko's connect()
            # method overrides the password argument to be either the login
            # password OR the private key passphrase. Meh.)
            #
            # NOTE: This will come up if you normally use a
            # passphrase-protected private key with ssh-agent, and enter an
            # incorrect remote username, because Paramiko:
            # * Tries the agent first, which will fail as you gave the wrong
            # username, so obviously any loaded keys aren't gonna work for a
            # nonexistent remote account;
            # * Then tries the on-disk key file, which is passphrased;
            # * Realizes there's no password to try unlocking that key with,
            # because you didn't enter a password, because you're using
            # ssh-agent;
            # * In this condition (trying a key file, password is None)
            # Paramiko raises PasswordRequiredException.
            text = None
            if e.__class__ is ssh.PasswordRequiredException:
                # NOTE: we can't easily say WHICH key's passphrase is needed,
                # because Paramiko doesn't provide us with that info, and
                # env.key_filename may be a list of keys, so we can't know
                # which one raised the exception. Best not to try.
                prompt = "[%s] Passphrase for private key"
                text = prompt % env.host_string
            password = prompt_for_password(text)
            # Update env.password, env.passwords if empty
            set_password(password)
        # Ctrl-D / Ctrl-C for exit
        except (EOFError, TypeError):
            # Print a newline (in case user was sitting at prompt)
            print('')
            sys.exit(0)
        # Handle timeouts
        except socket.timeout:
            abort('Timed out trying to connect to %s' % host)
        # Handle DNS error / name lookup failure
        except socket.gaierror:
            abort('Name lookup failed for %s' % host)
        # Handle generic network-related errors
        # NOTE: In 2.6, socket.error subclasses IOError
        except socket.error, e:
            abort('Low level socket error connecting to host %s: %s' % (
                host, e[1])
            )


def prompt_for_password(prompt=None, no_colon=False, stream=None):
    """
    Prompts for and returns a new password if required; otherwise, returns
    None.

    A trailing colon is appended unless ``no_colon`` is True.

    If the user supplies an empty password, the user will be re-prompted until
    they enter a non-empty password.

    ``prompt_for_password`` autogenerates the user prompt based on the current
    host being connected to. To override this, specify a string value for
    ``prompt``.

    ``stream`` is the stream the prompt will be printed to; if not given,
    defaults to ``sys.stderr``.
    """
    from fabric.state import env
    handle_prompt_abort()
    stream = stream or sys.stderr
    # Construct prompt
    default = "[%s] Login password" % env.host_string
    password_prompt = prompt if (prompt is not None) else default
    if not no_colon:
        password_prompt += ": "
    # Get new password value
    new_password = getpass.getpass(password_prompt, stream)
    # Otherwise, loop until user gives us a non-empty password (to prevent
    # returning the empty string, and to avoid unnecessary network overhead.)
    while not new_password:
        print("Sorry, you can't enter an empty password. Please try again.")
        new_password = getpass.getpass(password_prompt, stream)
    return new_password


def needs_host(func):
    """
    Prompt user for value of ``env.host_string`` when ``env.host_string`` is
    empty.

    This decorator is basically a safety net for silly users who forgot to
    specify the host/host list in one way or another. It should be used to wrap
    operations which require a network connection.

    Due to how we execute commands per-host in ``main()``, it's not possible to
    specify multiple hosts at this point in time, so only a single host will be
    prompted for.

    Because this decorator sets ``env.host_string``, it will prompt once (and
    only once) per command. As ``main()`` clears ``env.host_string`` between
    commands, this decorator will also end up prompting the user once per
    command (in the case where multiple commands have no hosts set, of course.)
    """
    from fabric.state import env

    @wraps(func)
    def host_prompting_wrapper(*args, **kwargs):
        handle_prompt_abort()
        while not env.get('host_string', False):
            host_string = raw_input("No hosts found. Please specify (single)"
                                    " host string for connection: ")
            interpret_host_string(host_string)
        return func(*args, **kwargs)
    return host_prompting_wrapper


def interpret_host_string(host_string):
    """
    Apply given host string to the env dict.

    Split it into hostname, username and port (using
    `~fabric.network.normalize`) and store the full host string plus its
    constituent parts into the appropriate env vars.

    Returns the parts as split out by ``normalize`` for convenience.
    """
    from fabric.state import env
    username, hostname, port = normalize(host_string)
    env.host_string = host_string
    env.host = hostname
    env.user = username
    env.port = port
    return username, hostname, port


def disconnect_all():
    """
    Disconnect from all currently connected servers.

    Used at the end of ``fab``'s main loop, and also intended for use by
    library users.
    """
    from fabric.state import connections, output
    # Explicitly disconnect from all servers
    for key in connections.keys():
        if output.status:
            print "Disconnecting from %s..." % denormalize(key),
        connections[key].close()
        del connections[key]
        if output.status:
            print "done."<|MERGE_RESOLUTION|>--- conflicted
+++ resolved
@@ -17,11 +17,6 @@
     import warnings
     warnings.simplefilter('ignore', DeprecationWarning)
     import paramiko as ssh
-<<<<<<< HEAD
-except ImportError:
-    abort("paramiko is a required module. Please install it:\n\t"
-          "$ sudo easy_install paramiko")
-=======
 except ImportError, e:
     print >> sys.stderr, """There was a problem importing our SSH library. Specifically:
 
@@ -29,8 +24,6 @@
 
 Please make sure all dependencies are installed and importable.""" % e
     sys.exit(1)
-
->>>>>>> 8a12c12a
 
 
 host_pattern = r'((?P<user>.+)@)?(?P<host>[^:]+)(:(?P<port>\d+))?'
