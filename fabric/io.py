from __future__ import with_statement

import sys
import time
from select import select

from fabric.context_managers import settings, char_buffered
from fabric.state import env, output, win32, io_sleep
from fabric.auth import get_password, set_password
import fabric.network

if win32:
    import msvcrt


def _flush(pipe, text):
    pipe.write(text)
    pipe.flush()


def _endswith(char_list, substring):
    tail = char_list[-1 * len(substring):]
    substring = list(substring)
    return tail == substring

def _was_newline(capture, byte):
    """
    Determine if we are 'past' a newline and need to print the line prefix.
    """
    endswith_newline = _endswith(capture, '\n') or _endswith(capture, '\r')
    currently_newline = byte in ('\n', '\r')
    return endswith_newline and not currently_newline


def output_loop(chan, which, capture):
    # Internal capture-buffer-like buffer, used solely for state keeping.
    # Unlike 'capture', nothing is ever purged from this.
    _buffer = []
    # Obtain stdout or stderr related values
    func = getattr(chan, which)
    if which == 'recv':
        prefix = "out"
        pipe = sys.stdout
    else:
        prefix = "err"
        pipe = sys.stderr
    printing = getattr(output, 'stdout' if (which == 'recv') else 'stderr')
    # Initialize loop variables
    reprompt = False
    initial_prefix_printed = False
    line = []
    while True:
        # Handle actual read/write
        byte = func(1)
        # Empty byte == EOS
        if byte == '':
            break
        # A None capture variable implies that we're in open_shell()
        if capture is None:
            # Just print directly -- no prefixes, no capturing, nada
            # And since we know we're using a pty in this mode, just go
            # straight to stdout.
            _flush(sys.stdout, byte)
        # Otherwise, we're in run/sudo and need to handle capturing and
        # prompts.
        else:
            _prefix = "[%s] %s: " % (env.host_string, prefix)
            # Allow prefix to be turned off.
            if not env.output_prefix:
                _prefix = ""
            # Print to user
            if printing:
                # Initial prefix
<<<<<<< HEAD
                if not env.linewise and not initial_prefix_printed:
=======
                if not initial_prefix_printed or _was_newline(_buffer, byte):
>>>>>>> ca89ec88
                    _flush(pipe, _prefix)
                    initial_prefix_printed = True
                is_newline = byte in ("\n", "\r")
                # Byte itself
<<<<<<< HEAD
                if env.linewise:
                    line += byte
                    if is_newline:
                        _flush(pipe, _prefix)
                        _flush(pipe, "".join(line))
                        line = []
                else:
                    _flush(pipe, byte)
                    # Trailing prefix to start off next line
                    if is_newline:
                        _flush(pipe, _prefix)
=======
                _flush(pipe, byte)
>>>>>>> ca89ec88
            # Store in capture buffer
            capture += byte
            # Store in internal buffer
            _buffer += byte
            # Handle prompts
            prompt = _endswith(capture, env.sudo_prompt)
            try_again = (_endswith(capture, env.again_prompt + '\n')
                or _endswith(capture, env.again_prompt + '\r\n'))
            if prompt:
                # Obtain cached password, if any
                password = get_password()
                # Remove the prompt itself from the capture buffer. This is
                # backwards compatible with Fabric 0.9.x behavior; the user
                # will still see the prompt on their screen (no way to avoid
                # this) but at least it won't clutter up the captured text.
                del capture[-1 * len(env.sudo_prompt):]
                # If the password we just tried was bad, prompt the user again.
                if (not password) or reprompt:
                    # Print the prompt and/or the "try again" notice if
                    # output is being hidden. In other words, since we need
                    # the user's input, they need to see why we're
                    # prompting them.
                    if not printing:
                        _flush(pipe, _prefix)
                        if reprompt:
                            _flush(pipe, env.again_prompt + '\n' + _prefix)
                        _flush(pipe, env.sudo_prompt)
                    # Prompt for, and store, password. Give empty prompt so the
                    # initial display "hides" just after the actually-displayed
                    # prompt from the remote end.
                    chan.input_enabled = False
                    password = fabric.network.prompt_for_password(
                        prompt=" ", no_colon=True, stream=pipe
                    )
                    chan.input_enabled = True
                    # Update env.password, env.passwords if necessary
                    set_password(password)
                    # Reset reprompt flag
                    reprompt = False
                # Send current password down the pipe
                chan.sendall(password + '\n')
            elif try_again:
                # Remove text from capture buffer
                capture = capture[:len(env.again_prompt)]
                # Set state so we re-prompt the user at the next prompt.
                reprompt = True


def input_loop(chan, using_pty):
    while not chan.exit_status_ready():
        if win32:
            have_char = msvcrt.kbhit()
        else:
            r, w, x = select([sys.stdin], [], [], 0.0)
            have_char = (r and r[0] == sys.stdin)
        if have_char and chan.input_enabled:
            # Send all local stdin to remote end's stdin
            byte = msvcrt.getch() if win32 else sys.stdin.read(1)
            chan.sendall(byte)
            # Optionally echo locally, if needed.
            if not using_pty and env.echo_stdin:
                # Not using fastprint() here -- it prints as 'user'
                # output level, don't want it to be accidentally hidden
                sys.stdout.write(byte)
                sys.stdout.flush()
        time.sleep(io_sleep)<|MERGE_RESOLUTION|>--- conflicted
+++ resolved
@@ -23,13 +23,15 @@
     substring = list(substring)
     return tail == substring
 
+def _is_newline(byte):
+    return byte in ('\n', '\r')
+
 def _was_newline(capture, byte):
     """
     Determine if we are 'past' a newline and need to print the line prefix.
     """
     endswith_newline = _endswith(capture, '\n') or _endswith(capture, '\r')
-    currently_newline = byte in ('\n', '\r')
-    return endswith_newline and not currently_newline
+    return endswith_newline and not _is_newline(byte)
 
 
 def output_loop(chan, which, capture):
@@ -70,31 +72,24 @@
                 _prefix = ""
             # Print to user
             if printing:
-                # Initial prefix
-<<<<<<< HEAD
-                if not env.linewise and not initial_prefix_printed:
-=======
-                if not initial_prefix_printed or _was_newline(_buffer, byte):
->>>>>>> ca89ec88
-                    _flush(pipe, _prefix)
-                    initial_prefix_printed = True
-                is_newline = byte in ("\n", "\r")
-                # Byte itself
-<<<<<<< HEAD
                 if env.linewise:
+                    # Add to line buffer
                     line += byte
-                    if is_newline:
+                    # Print prefix + line after newline is seen
+                    if _was_newline(_buffer, byte):
                         _flush(pipe, _prefix)
                         _flush(pipe, "".join(line))
                         line = []
                 else:
+                    # Prefix, if necessary
+                    if (
+                        not initial_prefix_printed
+                        or _was_newline(_buffer, byte)
+                    ):
+                        _flush(pipe, _prefix)
+                        initial_prefix_printed = True
+                    # Byte itself
                     _flush(pipe, byte)
-                    # Trailing prefix to start off next line
-                    if is_newline:
-                        _flush(pipe, _prefix)
-=======
-                _flush(pipe, byte)
->>>>>>> ca89ec88
             # Store in capture buffer
             capture += byte
             # Store in internal buffer
