"""
Context managers for use with the ``with`` statement.

.. note:: When using Python 2.5, you will need to start your fabfile
    with ``from __future__ import with_statement`` in order to make use of
    the ``with`` statement (which is a regular, non ``__future__`` feature of
    Python 2.6+.)

.. note:: If you are using multiple directly nested ``with`` statements, it can
    be convenient to use multiple context expressions in one single with
    statement. Instead of writing::

        with cd('/path/to/app'):
            with prefix('workon myvenv'):
                run('./manage.py syncdb')
                run('./manage.py loaddata myfixture')

    you can write::

        with cd('/path/to/app'), prefix('workon myvenv'):
            run('./manage.py syncdb')
            run('./manage.py loaddata myfixture')

    Note that you need Python 2.7+ for this to work. On Python 2.5 or 2.6, you
    can do the following::

        from contextlib import nested

        with nested(cd('/path/to/app'), prefix('workon myvenv')):
            ...

    Finally, note that `~fabric.context_managers.settings` implements
    ``nested`` itself -- see its API doc for details.
"""

from contextlib import contextmanager, nested
import sys

from fabric.state import output, win32
from fabric import state

if not win32:
    import termios
    import tty


def _set_output(groups, which):
    """
    Refactored subroutine used by ``hide`` and ``show``.
    """
    try:
        # Preserve original values, pull in new given value to use
        previous = {}
        for group in output.expand_aliases(groups):
            previous[group] = output[group]
            output[group] = which
        # Yield control
        yield
    finally:
        # Restore original values
        output.update(previous)


def documented_contextmanager(func):
    wrapper = contextmanager(func)
    wrapper.undecorated = func
    return wrapper


@documented_contextmanager
def show(*groups):
    """
    Context manager for setting the given output ``groups`` to True.

    ``groups`` must be one or more strings naming the output groups defined in
    `~fabric.state.output`. The given groups will be set to True for the
    duration of the enclosed block, and restored to their previous value
    afterwards.

    For example, to turn on debug output (which is typically off by default)::

        def my_task():
            with show('debug'):
                run('ls /var/www')

    As almost all output groups are displayed by default, `show` is most useful
    for turning on the normally-hidden ``debug`` group, or when you know or
    suspect that code calling your own code is trying to hide output with
    `hide`.
    """
    return _set_output(groups, True)


@documented_contextmanager
def hide(*groups):
    """
    Context manager for setting the given output ``groups`` to False.

    ``groups`` must be one or more strings naming the output groups defined in
    `~fabric.state.output`. The given groups will be set to False for the
    duration of the enclosed block, and restored to their previous value
    afterwards.

    For example, to hide the "[hostname] run:" status lines, as well as
    preventing printout of stdout and stderr, one might use `hide` as follows::

        def my_task():
            with hide('running', 'stdout', 'stderr'):
                run('ls /var/www')
    """
    return _set_output(groups, False)


<<<<<<< HEAD
@contextmanager
def _setenv(variables):
=======
@documented_contextmanager
def _setenv(**kwargs):
>>>>>>> 5661b09d
    """
    Context manager temporarily overriding ``env`` with given key/value pairs.

    A callable that returns a dict can also be passed. This is necessary when
    new values are being calculated from current values, in order to ensure that
    the "current" value is current at the time that the context is entered, not
    when the context manager is initialized. (See Issue #736.)

    This context manager is used internally by `settings` and is not intended
    to be used directly.
    """
    if callable(variables):
        variables = variables()
    clean_revert = variables.pop('clean_revert', False)
    previous = {}
    new = []
    for key, value in variables.iteritems():
        if key in state.env:
            previous[key] = state.env[key]
        else:
            new.append(key)
        state.env[key] = value
    try:
        yield
    finally:
        if clean_revert:
            for key, value in variables.iteritems():
                # If the current env value for this key still matches the
                # value we set it to beforehand, we are OK to revert it to the
                # pre-block value.
                if value == state.env[key]:
                    if key in previous:
                        state.env[key] = previous[key]
                    else:
                        del state.env[key]
        else:
            state.env.update(previous)
            for key in new:
                del state.env[key]


def settings(*args, **kwargs):
    """
    Nest context managers and/or override ``env`` variables.

    `settings` serves two purposes:

    * Most usefully, it allows temporary overriding/updating of ``env`` with
      any provided keyword arguments, e.g. ``with settings(user='foo'):``.
      Original values, if any, will be restored once the ``with`` block closes.
        * The keyword argument ``clean_revert`` has special meaning for
          ``settings`` itself (see below) and will be stripped out before
          execution.
    * In addition, it will use `contextlib.nested`_ to nest any given
      non-keyword arguments, which should be other context managers, e.g.
      ``with settings(hide('stderr'), show('stdout')):``.

    .. _contextlib.nested: http://docs.python.org/library/contextlib.html#contextlib.nested

    These behaviors may be specified at the same time if desired. An example
    will hopefully illustrate why this is considered useful::

        def my_task():
            with settings(
                hide('warnings', 'running', 'stdout', 'stderr'),
                warn_only=True
            ):
                if run('ls /etc/lsb-release'):
                    return 'Ubuntu'
                elif run('ls /etc/redhat-release'):
                    return 'RedHat'

    The above task executes a `run` statement, but will warn instead of
    aborting if the ``ls`` fails, and all output -- including the warning
    itself -- is prevented from printing to the user. The end result, in this
    scenario, is a completely silent task that allows the caller to figure out
    what type of system the remote host is, without incurring the handful of
    output that would normally occur.

    Thus, `settings` may be used to set any combination of environment
    variables in tandem with hiding (or showing) specific levels of output, or
    in tandem with any other piece of Fabric functionality implemented as a
    context manager.

    If ``clean_revert`` is set to ``True``, ``settings`` will **not** revert
    keys which are altered within the nested block, instead only reverting keys
    whose values remain the same as those given. More examples will make this
    clear; below is how ``settings`` operates normally::

        # Before the block, env.parallel defaults to False, host_string to None
        with settings(parallel=True, host_string='myhost'):
            # env.parallel is True
            # env.host_string is 'myhost'
            env.host_string = 'otherhost'
            # env.host_string is now 'otherhost'
        # Outside the block:
        # * env.parallel is False again
        # * env.host_string is None again

    The internal modification of ``env.host_string`` is nullified -- not always
    desirable. That's where ``clean_revert`` comes in::

        # Before the block, env.parallel defaults to False, host_string to None
        with settings(parallel=True, host_string='myhost', clean_revert=True):
            # env.parallel is True
            # env.host_string is 'myhost'
            env.host_string = 'otherhost'
            # env.host_string is now 'otherhost'
        # Outside the block:
        # * env.parallel is False again
        # * env.host_string remains 'otherhost'

    Brand new keys which did not exist in ``env`` prior to using ``settings``
    are also preserved if ``clean_revert`` is active. When ``False``, such keys
    are removed when the block exits.

    .. versionadded:: 1.4.1
        The ``clean_revert`` kwarg.
    """
    managers = list(args)
    if kwargs:
        managers.append(_setenv(kwargs))
    return nested(*managers)


def cd(path):
    """
    Context manager that keeps directory state when calling remote operations.

    Any calls to `run`, `sudo`, `get`, or `put` within the wrapped block will
    implicitly have a string similar to ``"cd <path> && "`` prefixed in order
    to give the sense that there is actually statefulness involved.

    .. note::
        `cd` only affects *remote* paths -- to modify *local* paths, use
        `~fabric.context_managers.lcd`.

    Because use of `cd` affects all such invocations, any code making use of
    those operations, such as much of the ``contrib`` section, will also be
    affected by use of `cd`.

    Like the actual 'cd' shell builtin, `cd` may be called with relative paths
    (keep in mind that your default starting directory is your remote user's
    ``$HOME``) and may be nested as well.

    Below is a "normal" attempt at using the shell 'cd', which doesn't work due
    to how shell-less SSH connections are implemented -- state is **not** kept
    between invocations of `run` or `sudo`::

        run('cd /var/www')
        run('ls')

    The above snippet will list the contents of the remote user's ``$HOME``
    instead of ``/var/www``. With `cd`, however, it will work as expected::

        with cd('/var/www'):
            run('ls') # Turns into "cd /var/www && ls"

    Finally, a demonstration (see inline comments) of nesting::

        with cd('/var/www'):
            run('ls') # cd /var/www && ls
            with cd('website1'):
                run('ls') # cd /var/www/website1 && ls

    .. note::

        This context manager is currently implemented by appending to (and, as
        always, restoring afterwards) the current value of an environment
        variable, ``env.cwd``. However, this implementation may change in the
        future, so we do not recommend manually altering ``env.cwd`` -- only
        the *behavior* of `cd` will have any guarantee of backwards
        compatibility.

    .. note::

        Space characters will be escaped automatically to make dealing with
        such directory names easier.

    .. versionchanged:: 1.0
        Applies to `get` and `put` in addition to the command-running
        operations.

    .. seealso:: `~fabric.context_managers.lcd`
    """
    return _change_cwd('cwd', path)


def lcd(path):
    """
    Context manager for updating local current working directory.

    This context manager is identical to `~fabric.context_managers.cd`, except
    that it changes a different env var (`lcwd`, instead of `cwd`) and thus
    only affects the invocation of `~fabric.operations.local` and the local
    arguments to `~fabric.operations.get`/`~fabric.operations.put`.

    Relative path arguments are relative to the local user's current working
    directory, which will vary depending on where Fabric (or Fabric-using code)
    was invoked. You can check what this is with `os.getcwd
    <http://docs.python.org/release/2.6/library/os.html#os.getcwd>`_. It may be
    useful to pin things relative to the location of the fabfile in use, which
    may be found in :ref:`env.real_fabfile <real-fabfile>`

    .. versionadded:: 1.0
    """
    return _change_cwd('lcwd', path)


def _change_cwd(which, path):
    path = path.replace(' ', '\ ')
    if state.env.get(which) and not path.startswith('/'):
        new_cwd = state.env.get(which) + '/' + path
    else:
        new_cwd = path
    return _setenv({which: new_cwd})


def path(path, behavior='append'):
    """
    Append the given ``path`` to the PATH used to execute any wrapped commands.

    Any calls to `run` or `sudo` within the wrapped block will implicitly have
    a string similar to ``"PATH=$PATH:<path> "`` prepended before the given
    command.

    You may customize the behavior of `path` by specifying the optional
    ``behavior`` keyword argument, as follows:

    * ``'append'``: append given path to the current ``$PATH``, e.g.
      ``PATH=$PATH:<path>``. This is the default behavior.
    * ``'prepend'``: prepend given path to the current ``$PATH``, e.g.
      ``PATH=<path>:$PATH``.
    * ``'replace'``: ignore previous value of ``$PATH`` altogether, e.g.
      ``PATH=<path>``.

    .. note::

        This context manager is currently implemented by modifying (and, as
        always, restoring afterwards) the current value of environment
        variables, ``env.path`` and ``env.path_behavior``. However, this
        implementation may change in the future, so we do not recommend
        manually altering them directly.

    .. versionadded:: 1.0
    """
    return _setenv({'path': path, 'path_behavior': behavior})


def prefix(command):
    """
    Prefix all wrapped `run`/`sudo` commands with given command plus ``&&``.

    This is nearly identical to `~fabric.operations.cd`, except that nested
    invocations append to a list of command strings instead of modifying a
    single string.

    Most of the time, you'll want to be using this alongside a shell script
    which alters shell state, such as ones which export or alter shell
    environment variables.

    For example, one of the most common uses of this tool is with the
    ``workon`` command from `virtualenvwrapper
    <http://www.doughellmann.com/projects/virtualenvwrapper/>`_::

        with prefix('workon myvenv'):
            run('./manage.py syncdb')

    In the above snippet, the actual shell command run would be this::

        $ workon myvenv && ./manage.py syncdb

    This context manager is compatible with `~fabric.context_managers.cd`, so
    if your virtualenv doesn't ``cd`` in its ``postactivate`` script, you could
    do the following::

        with cd('/path/to/app'):
            with prefix('workon myvenv'):
                run('./manage.py syncdb')
                run('./manage.py loaddata myfixture')

    Which would result in executions like so::

        $ cd /path/to/app && workon myvenv && ./manage.py syncdb
        $ cd /path/to/app && workon myvenv && ./manage.py loaddata myfixture

    Finally, as alluded to near the beginning,
    `~fabric.context_managers.prefix` may be nested if desired, e.g.::

        with prefix('workon myenv'):
            run('ls')
            with prefix('source /some/script'):
                run('touch a_file')

    The result::

        $ workon myenv && ls
        $ workon myenv && source /some/script && touch a_file

    Contrived, but hopefully illustrative.
    """
    return _setenv(lambda: {'command_prefixes': state.env.command_prefixes + [command]})


@documented_contextmanager
def char_buffered(pipe):
    """
    Force local terminal ``pipe`` be character, not line, buffered.

    Only applies on Unix-based systems; on Windows this is a no-op.
    """
    if win32 or not pipe.isatty():
        yield
    else:
        old_settings = termios.tcgetattr(pipe)
        tty.setcbreak(pipe)
        try:
            yield
        finally:
            termios.tcsetattr(pipe, termios.TCSADRAIN, old_settings)


def shell_env(**kw):
    """
    Set shell environment variables for wrapped commands.

    For example, the below shows how you might set a ZeroMQ related environment
    variable when installing a Python ZMQ library::

        with shell_env(ZMQ_DIR='/home/user/local'):
            run('pip install pyzmq')

    As with `~fabric.context_managers.prefix`, this effectively turns the ``run`` command into::

        $ export ZMQ_DIR='/home/user/local' && pip install pyzmq

    Multiple key-value pairs may be given simultaneously.
    """
    return _setenv({'shell_env': kw})


quiet = lambda: settings(hide('everything'), warn_only=True)
quiet.__doc__ = """
    Alias to ``settings(hide('everything'), warn_only=True)``.

    Useful for wrapping remote interrogative commands which you expect to fail
    occasionally, and/or which you want to silence.

    Example::

        with quiet():
            have_build_dir = run("test -e /tmp/build").succeeded

    When used in a task, the above snippet will not produce any ``run: test -e
    /tmp/build`` line, nor will any stdout/stderr display, and command failure
    is ignored.

    .. seealso::
        :ref:`env.warn_only <warn_only>`,
        `~fabric.context_managers.settings`,
        `~fabric.context_managers.hide`
"""


warn_only = lambda: settings(warn_only=True)
warn_only.__doc__ = """
    Alias to ``settings(warn_only=True)``.

    .. seealso::
        :ref:`env.warn_only <warn_only>`,
        `~fabric.context_managers.settings`,
        `~fabric.context_managers.quiet`
"""<|MERGE_RESOLUTION|>--- conflicted
+++ resolved
@@ -111,13 +111,8 @@
     return _set_output(groups, False)
 
 
-<<<<<<< HEAD
-@contextmanager
+@documented_contextmanager
 def _setenv(variables):
-=======
-@documented_contextmanager
-def _setenv(**kwargs):
->>>>>>> 5661b09d
     """
     Context manager temporarily overriding ``env`` with given key/value pairs.
 
