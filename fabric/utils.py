"""
Internal subroutines for e.g. aborting execution with an error message,
or performing indenting on multiline output.
"""
import os
import sys
import textwrap
from traceback import format_exc

def abort(msg):
    """
    Abort execution, print ``msg`` to stderr and exit with error status (1.)

    This function currently makes use of `sys.exit`_, which raises
    `SystemExit`_. Therefore, it's possible to detect and recover from inner
    calls to `abort` by using ``except SystemExit`` or similar.

    .. _sys.exit: http://docs.python.org/library/sys.html#sys.exit
    .. _SystemExit: http://docs.python.org/library/exceptions.html#exceptions.SystemExit
    """
    from fabric.state import output, env
<<<<<<< HEAD
    if output.aborts:
        sys.stderr.write("\nFatal error: %s\n" % str(msg))
        sys.stderr.write("\nAborting.\n")

    if env.abort_exception:
        raise env.abort_exception(msg)
    else:
        sys.exit(1)
=======
    if not env.colorize_errors:
        red  = lambda x: x
    else:
        from colors import red

    if output.aborts:
        sys.stderr.write(red("\nFatal error: %s\n" % str(msg)))
        sys.stderr.write(red("\nAborting.\n"))
    sys.exit(1)
>>>>>>> 4afd33e9


def warn(msg):
    """
    Print warning message, but do not abort execution.

    This function honors Fabric's :doc:`output controls
    <../../usage/output_controls>` and will print the given ``msg`` to stderr,
    provided that the ``warnings`` output level (which is active by default) is
    turned on.
    """
    from fabric.state import output, env

    if not env.colorize_errors:
        magenta = lambda x: x
    else:
        from colors import magenta

    if output.warnings:
        sys.stderr.write(magenta("\nWarning: %s\n\n" % msg))


def indent(text, spaces=4, strip=False):
    """
    Return ``text`` indented by the given number of spaces.

    If text is not a string, it is assumed to be a list of lines and will be
    joined by ``\\n`` prior to indenting.

    When ``strip`` is ``True``, a minimum amount of whitespace is removed from
    the left-hand side of the given string (so that relative indents are
    preserved, but otherwise things are left-stripped). This allows you to
    effectively "normalize" any previous indentation for some inputs.
    """
    # Normalize list of strings into a string for dedenting. "list" here means
    # "not a string" meaning "doesn't have splitlines". Meh.
    if not hasattr(text, 'splitlines'):
        text = '\n'.join(text)
    # Dedent if requested
    if strip:
        text = textwrap.dedent(text)
    prefix = ' ' * spaces
    output = '\n'.join(prefix + line for line in text.splitlines())
    # Strip out empty lines before/aft
    output = output.strip()
    # Reintroduce first indent (which just got stripped out)
    output = prefix + output
    return output


def puts(text, show_prefix=None, end="\n", flush=False):
    """
    An alias for ``print`` whose output is managed by Fabric's output controls.

    In other words, this function simply prints to ``sys.stdout``, but will
    hide its output if the ``user`` :doc:`output level
    </usage/output_controls>` is set to ``False``.

    If ``show_prefix=False``, `puts` will omit the leading ``[hostname]``
    which it tacks on by default. (It will also omit this prefix if
    ``env.host_string`` is empty.)

    Newlines may be disabled by setting ``end`` to the empty string (``''``).
    (This intentionally mirrors Python 3's ``print`` syntax.)

    You may force output flushing (e.g. to bypass output buffering) by setting
    ``flush=True``.

    .. versionadded:: 0.9.2
    .. seealso:: `~fabric.utils.fastprint`
    """
    from fabric.state import output, env
    if show_prefix is None:
        show_prefix = env.output_prefix
    if output.user:
        prefix = ""
        if env.host_string and show_prefix:
            prefix = "[%s] " % env.host_string
        sys.stdout.write(prefix + str(text) + end)
        if flush:
            sys.stdout.flush()


def fastprint(text, show_prefix=False, end="", flush=True):
    """
    Print ``text`` immediately, without any prefix or line ending.

    This function is simply an alias of `~fabric.utils.puts` with different
    default argument values, such that the ``text`` is printed without any
    embellishment and immediately flushed.

    It is useful for any situation where you wish to print text which might
    otherwise get buffered by Python's output buffering (such as within a
    processor intensive ``for`` loop). Since such use cases typically also
    require a lack of line endings (such as printing a series of dots to
    signify progress) it also omits the traditional newline by default.

    .. note::

        Since `~fabric.utils.fastprint` calls `~fabric.utils.puts`, it is
        likewise subject to the ``user`` :doc:`output level
        </usage/output_controls>`.

    .. versionadded:: 0.9.2
    .. seealso:: `~fabric.utils.puts`
    """
    return puts(text=text, show_prefix=show_prefix, end=end, flush=flush)


def handle_prompt_abort(prompt_for):
    import fabric.state
    reason = "Needed to prompt for %s (host: %s), but %%s" % (
        prompt_for, fabric.state.env.host_string
    )
    # Explicit "don't prompt me bro"
    if fabric.state.env.abort_on_prompts:
        abort(reason % "abort-on-prompts was set to True")
    # Implicit "parallel == stdin/prompts have ambiguous target"
    if fabric.state.env.parallel:
        abort(reason % "input would be ambiguous in parallel mode")


class _AttributeDict(dict):
    """
    Dictionary subclass enabling attribute lookup/assignment of keys/values.

    For example::

        >>> m = _AttributeDict({'foo': 'bar'})
        >>> m.foo
        'bar'
        >>> m.foo = 'not bar'
        >>> m['foo']
        'not bar'

    ``_AttributeDict`` objects also provide ``.first()`` which acts like
    ``.get()`` but accepts multiple keys as arguments, and returns the value of
    the first hit, e.g.::

        >>> m = _AttributeDict({'foo': 'bar', 'biz': 'baz'})
        >>> m.first('wrong', 'incorrect', 'foo', 'biz')
        'bar'

    """
    def __getattr__(self, key):
        try:
            return self[key]
        except KeyError:
            # to conform with __getattr__ spec
            raise AttributeError(key)

    def __setattr__(self, key, value):
        self[key] = value

    def first(self, *names):
        for name in names:
            value = self.get(name)
            if value:
                return value


class _AliasDict(_AttributeDict):
    """
    `_AttributeDict` subclass that allows for "aliasing" of keys to other keys.

    Upon creation, takes an ``aliases`` mapping, which should map alias names
    to lists of key names. Aliases do not store their own value, but instead
    set (override) all mapped keys' values. For example, in the following
    `_AliasDict`, calling ``mydict['foo'] = True`` will set the values of
    ``mydict['bar']``, ``mydict['biz']`` and ``mydict['baz']`` all to True::

        mydict = _AliasDict(
            {'biz': True, 'baz': False},
            aliases={'foo': ['bar', 'biz', 'baz']}
        )

    Because it is possible for the aliased values to be in a heterogenous
    state, reading aliases is not supported -- only writing to them is allowed.
    This also means they will not show up in e.g. ``dict.keys()``.

    ..note::

        Aliases are recursive, so you may refer to an alias within the key list
        of another alias. Naturally, this means that you can end up with
        infinite loops if you're not careful.

    `_AliasDict` provides a special function, `expand_aliases`, which will take
    a list of keys as an argument and will return that list of keys with any
    aliases expanded. This function will **not** dedupe, so any aliases which
    overlap will result in duplicate keys in the resulting list.
    """
    def __init__(self, arg=None, aliases=None):
        init = super(_AliasDict, self).__init__
        if arg is not None:
            init(arg)
        else:
            init()
        # Can't use super() here because of _AttributeDict's setattr override
        dict.__setattr__(self, 'aliases', aliases)

    def __setitem__(self, key, value):
        # Attr test required to not blow up when deepcopy'd
        if hasattr(self, 'aliases') and key in self.aliases:
            for aliased in self.aliases[key]:
                self[aliased] = value
        else:
            return super(_AliasDict, self).__setitem__(key, value)

    def expand_aliases(self, keys):
        ret = []
        for key in keys:
            if key in self.aliases:
                ret.extend(self.expand_aliases(self.aliases[key]))
            else:
                ret.append(key)
        return ret


def _pty_size():
    """
    Obtain (rows, cols) tuple for sizing a pty on the remote end.

    Defaults to 80x24 (which is also the 'ssh' lib's default) but will detect
    local (stdout-based) terminal window size on non-Windows platforms.
    """
    from fabric.state import win32
    if not win32:
        import fcntl
        import termios
        import struct

    rows, cols = 24, 80
    if not win32 and sys.stdout.isatty():
        # We want two short unsigned integers (rows, cols)
        fmt = 'HH'
        # Create an empty (zeroed) buffer for ioctl to map onto. Yay for C!
        buffer = struct.pack(fmt, 0, 0)
        # Call TIOCGWINSZ to get window size of stdout, returns our filled
        # buffer
        try:
            result = fcntl.ioctl(sys.stdout.fileno(), termios.TIOCGWINSZ,
                buffer)
            # Unpack buffer back into Python data types
            rows, cols = struct.unpack(fmt, result)
        # Deal with e.g. sys.stdout being monkeypatched, such as in testing.
        # Or termios not having a TIOCGWINSZ.
        except AttributeError:
            pass
    return rows, cols


def error(message, func=None, exception=None, stdout=None, stderr=None):
    """
    Call ``func`` with given error ``message``.

    If ``func`` is None (the default), the value of ``env.warn_only``
    determines whether to call ``abort`` or ``warn``.

    If ``exception`` is given, it is inspected to get a string message, which
    is printed alongside the user-generated ``message``.

    If ``stdout`` and/or ``stderr`` are given, they are assumed to be strings
    to be printed.
    """
    import fabric.state
    if func is None:
        func = fabric.state.env.warn_only and warn or abort
    # If debug printing is on, append a traceback to the message
    if fabric.state.output.debug:
        message += "\n\n" + format_exc()
    # Otherwise, if we were given an exception, append its contents.
    elif exception is not None:
        # Figure out how to get a string out of the exception; EnvironmentError
        # subclasses, for example, "are" integers and .strerror is the string.
        # Others "are" strings themselves. May have to expand this further for
        # other error types.
        if hasattr(exception, 'strerror') and exception.strerror is not None:
            underlying = exception.strerror
        else:
            underlying = exception
        message += "\n\nUnderlying exception:\n" + indent(str(underlying))
    if func is abort:
        if stdout and not fabric.state.output.stdout:
            message += _format_error_output("Standard output", stdout)
        if stderr and not fabric.state.output.stderr:
            message += _format_error_output("Standard error", stderr)
    return func(message)


def _format_error_output(header, body):
    term_width = _pty_size()[1]
    header_side_length = (term_width - (len(header) + 2)) / 2
    mark = "="
    side = mark * header_side_length
    return "\n\n%s %s %s\n\n%s\n\n%s" % (
        side, header, side, body, mark * term_width
    )


# TODO: replace with collections.deque(maxlen=xxx) in Python 2.6
class RingBuffer(list):
    def __init__(self, value, maxlen):
        # Heh.
        self._super = super(RingBuffer, self)
        self._maxlen = maxlen
        return self._super.__init__(value)

    def _free(self):
        return self._maxlen - len(self)

    def append(self, value):
        if self._free() == 0:
            del self[0]
        return self._super.append(value)

    def extend(self, values):
        overage = len(values) - self._free()
        if overage > 0:
            del self[0:overage]
        return self._super.extend(values)

    # Paranoia from here on out.
    def insert(self, index, value):
        raise ValueError("Can't insert into the middle of a ring buffer!")

    def __setslice__(self, i, j, sequence):
        raise ValueError("Can't set a slice of a ring buffer!")

    def __setitem__(self, key, value):
        if isinstance(key, slice):
            raise ValueError("Can't set a slice of a ring buffer!")
        else:
            return self._super.__setitem__(key, value)


def apply_lcwd(path, env):
    # Apply CWD if a relative path
    if not os.path.isabs(path) and env.lcwd:
        path = os.path.join(env.lcwd, path)
    return path<|MERGE_RESOLUTION|>--- conflicted
+++ resolved
@@ -19,26 +19,19 @@
     .. _SystemExit: http://docs.python.org/library/exceptions.html#exceptions.SystemExit
     """
     from fabric.state import output, env
-<<<<<<< HEAD
+    if not env.colorize_errors:
+        red  = lambda x: x
+    else:
+        from colors import red
+
     if output.aborts:
-        sys.stderr.write("\nFatal error: %s\n" % str(msg))
-        sys.stderr.write("\nAborting.\n")
+        sys.stderr.write(red("\nFatal error: %s\n" % str(msg)))
+        sys.stderr.write(red("\nAborting.\n"))
 
     if env.abort_exception:
         raise env.abort_exception(msg)
     else:
         sys.exit(1)
-=======
-    if not env.colorize_errors:
-        red  = lambda x: x
-    else:
-        from colors import red
-
-    if output.aborts:
-        sys.stderr.write(red("\nFatal error: %s\n" % str(msg)))
-        sys.stderr.write(red("\nAborting.\n"))
-    sys.exit(1)
->>>>>>> 4afd33e9
 
 
 def warn(msg):
