"""
Internal shared-state variables such as config settings and host lists.
"""

import os
import sys
from optparse import make_option

from fabric.network import HostConnectionCache, ssh
from fabric.version import get_version
from fabric.utils import _AliasDict, _AttributeDict


#
# Win32 flag
#

# Impacts a handful of platform specific behaviors. Note that Cygwin's Python
# is actually close enough to "real" UNIXes that it doesn't need (or want!) to
# use PyWin32 -- so we only test for literal Win32 setups (vanilla Python,
# ActiveState etc) here.
win32 = (sys.platform == 'win32')


#
# Environment dictionary - support structures
#

# By default, if the user (including code using Fabric as a library) doesn't
# set the username, we obtain the currently running username and use that.
def _get_system_username():
    """
    Obtain name of current system user, which will be default connection user.
    """
    import getpass
    username = None
    try:
        username = getpass.getuser()
    # getpass.getuser supported on both Unix and Windows systems.
    # getpass.getuser may call pwd.getpwuid which in turns may raise KeyError
    # if it cannot find a username for the given UID, e.g. on ep.io
    # and similar "non VPS" style services. Rather than error out, just keep
    # the 'default' username to None. Can check for this value later if needed.
    except KeyError:
        pass
    except ImportError:
        if win32:
            import win32api
            import win32security
            import win32profile
            username = win32api.GetUserName()
    return username

def _rc_path():
    """
    Return platform-specific default file path for $HOME/.fabricrc.
    """
    rc_file = '.fabricrc'
    rc_path = '~/' + rc_file
    expanded_rc_path = os.path.expanduser(rc_path)
    if expanded_rc_path == rc_path and win32:
            from win32com.shell.shell import SHGetSpecialFolderPath
            from win32com.shell.shellcon import CSIDL_PROFILE
            expanded_rc_path = "%s/%s" % (
                SHGetSpecialFolderPath(0, CSIDL_PROFILE),
                rc_file
                )
    return expanded_rc_path

default_port = '22'  # hurr durr
default_ssh_config_path = '~/.ssh/config'

# Options/settings which exist both as environment keys and which can be set on
# the command line, are defined here. When used via `fab` they will be added to
# the optparse parser, and either way they are added to `env` below (i.e.  the
# 'dest' value becomes the environment key and the value, the env value).
#
# Keep in mind that optparse changes hyphens to underscores when automatically
# deriving the `dest` name, e.g. `--reject-unknown-hosts` becomes
# `reject_unknown_hosts`.
#
# Furthermore, *always* specify some sort of default to avoid ending up with
# optparse.NO_DEFAULT (currently a two-tuple)! In general, None is a better
# default than ''.
#
# User-facing documentation for these are kept in docs/env.rst.
env_options = [

    make_option('-a', '--no_agent',
        action='store_true',
        default=False,
        help="don't use the running SSH agent"
    ),

    make_option('-A', '--forward-agent',
        action='store_true',
        default=False,
        help="forward local agent to remote end"
    ),

    make_option('--abort-on-prompts',
        action='store_true',
        default=False,
        help="abort instead of prompting (for password, host, etc)"
    ),

    make_option('-c', '--config',
        dest='rcfile',
        default=_rc_path(),
        metavar='PATH',
        help="specify location of config file to use"
    ),

    make_option('--colorize-errors',
        action='store_true',
        default=False,
        help="Color error output",
    ),

    make_option('-D', '--disable-known-hosts',
        action='store_true',
        default=False,
        help="do not load user known_hosts file"
    ),

    make_option('-e', '--eagerly-disconnect',
        action='store_true',
        default=False,
        help="disconnect from hosts as soon as possible"
    ),

    make_option('-f', '--fabfile',
        default='fabfile',
        metavar='PATH',
        help="python module file to import, e.g. '../other.py'"
    ),

    make_option('-g', '--gateway',
        default=None,
        metavar='HOST',
        help="gateway host to connect through"
    ),

    make_option('--hide',
        metavar='LEVELS',
        help="comma-separated list of output levels to hide"
    ),

    make_option('-H', '--hosts',
        default=[],
        help="comma-separated list of hosts to operate on"
    ),

    make_option('-i',
        action='append',
        dest='key_filename',
        metavar='PATH',
        default=None,
        help="path to SSH private key file. May be repeated."
    ),

    make_option('-k', '--no-keys',
        action='store_true',
        default=False,
        help="don't load private key files from ~/.ssh/"
    ),

    make_option('--keepalive',
        dest='keepalive',
        type=int,
        default=0,
        metavar="N",
        help="enables a keepalive every N seconds"
    ),

    make_option('--linewise',
        action='store_true',
        default=False,
        help="print line-by-line instead of byte-by-byte"
    ),

    make_option('-n', '--connection-attempts',
        type='int',
        metavar='M',
        dest='connection_attempts',
        default=1,
        help="make M attempts to connect before giving up"
    ),

    make_option('--no-pty',
        dest='always_use_pty',
        action='store_false',
        default=True,
        help="do not use pseudo-terminal in run/sudo"
    ),

    make_option('-p', '--password',
        default=None,
        help="password for use with authentication and/or sudo"
    ),

    make_option('-P', '--parallel',
        dest='parallel',
        action='store_true',
        default=False,
        help="default to parallel execution method"
    ),

    make_option('--port',
        default=default_port,
        help="SSH connection port"
    ),

    make_option('-r', '--reject-unknown-hosts',
        action='store_true',
        default=False,
        help="reject unknown hosts"
    ),

    make_option('--system-known-hosts',
        default=None,
        help="load system known_hosts file before reading user known_hosts"
    ),

    make_option('-R', '--roles',
        default=[],
        help="comma-separated list of roles to operate on"
    ),

    make_option('-s', '--shell',
        default='/bin/bash -l -c',
        help="specify a new shell, defaults to '/bin/bash -l -c'"
    ),

    make_option('--show',
        metavar='LEVELS',
        help="comma-separated list of output levels to show"
    ),

    make_option('--skip-bad-hosts',
        action="store_true",
        default=False,
        help="skip over hosts that can't be reached"
    ),

    make_option('--ssh-config-path',
        default=default_ssh_config_path,
        metavar='PATH',
        help="Path to SSH config file"
    ),

    make_option('-t', '--timeout',
        type='int',
        default=10,
        metavar="N",
        help="set connection timeout to N seconds"
    ),

    make_option('-T', '--command-timeout',
        dest='command_timeout',
        type='int',
        default=None,
        metavar="N",
        help="set remote command timeout to N seconds"
    ),

    make_option('-u', '--user',
        default=_get_system_username(),
        help="username to use when connecting to remote hosts"
    ),

    make_option('-w', '--warn-only',
        action='store_true',
        default=False,
        help="warn, instead of abort, when commands fail"
    ),

    make_option('-x', '--exclude-hosts',
        default=[],
        metavar='HOSTS',
        help="comma-separated list of hosts to exclude"
    ),

    make_option('-z', '--pool-size',
            dest='pool_size',
            type='int',
            metavar='INT',
            default=0,
            help="number of concurrent processes to use in parallel mode",
    ),

]


#
# Environment dictionary - actual dictionary object
#


# Global environment dict. Currently a catchall for everything: config settings
# such as global deep/broad mode, host lists, username etc.
# Most default values are specified in `env_options` above, in the interests of
# preserving DRY: anything in here is generally not settable via the command
# line.
env = _AttributeDict({
    'abort_exception': None,
    'again_prompt': 'Sorry, try again.',
    'all_hosts': [],
    'combine_stderr': True,
    'colorize_errors': False,
    'command': None,
    'command_prefixes': [],
    'cwd': '',  # Must be empty string, not None, for concatenation purposes
    'dedupe_hosts': True,
    'default_port': default_port,
    'eagerly_disconnect': False,
    'echo_stdin': True,
    'exclude_hosts': [],
    'gateway': None,
    'host': None,
    'host_string': None,
    'lcwd': '',  # Must be empty string, not None, for concatenation purposes
    'local_user': _get_system_username(),
    'output_prefix': True,
    'passwords': {},
    'path': '',
    'path_behavior': 'append',
    'port': default_port,
    'real_fabfile': None,
    'remote_interrupt': None,
    'roles': [],
    'roledefs': {},
    'shell_env': {},
    'skip_bad_hosts': False,
    'ssh_config_path': default_ssh_config_path,
    'ok_ret_codes': [0],     # a list of return codes that indicate success
    # -S so sudo accepts passwd via stdin, -p with our known-value prompt for
    # later detection (thus %s -- gets filled with env.sudo_prompt at runtime)
    'sudo_prefix': "sudo -S -p '%(sudo_prompt)s' ",
    'sudo_prompt': 'sudo password:',
    'sudo_user': None,
<<<<<<< HEAD
    'tasks': [],
=======
    'prompt_responses' : {},
>>>>>>> 310e4797
    'use_exceptions_for': {'network': False},
    'use_shell': True,
    'use_ssh_config': False,
    'user': None,
    'version': get_version('short')
})

# Fill in exceptions settings
exceptions = ['network']
exception_dict = {}
for e in exceptions:
    exception_dict[e] = False
env.use_exceptions_for = _AliasDict(exception_dict,
    aliases={'everything': exceptions})


# Add in option defaults
for option in env_options:
    env[option.dest] = option.default

#
# Command dictionary
#

# Keys are the command/function names, values are the callables themselves.
# This is filled in when main() runs.
commands = {}


#
# Host connection dict/cache
#

connections = HostConnectionCache()


def _open_session():
    return connections[env.host_string].get_transport().open_session()


def default_channel():
    """
    Return a channel object based on ``env.host_string``.
    """
    try:
        chan = _open_session()
    except ssh.SSHException, err:
        if str(err) == 'SSH session not active':
            connections[env.host_string].close()
            del connections[env.host_string]
            chan = _open_session()
        else:
            raise
    chan.settimeout(0.1)
    chan.input_enabled = True
    return chan


#
# Output controls
#

# Keys are "levels" or "groups" of output, values are always boolean,
# determining whether output falling into the given group is printed or not
# printed.
#
# By default, everything except 'debug' is printed, as this is what the average
# user, and new users, are most likely to expect.
#
# See docs/usage.rst for details on what these levels mean.
output = _AliasDict({
    'status': True,
    'aborts': True,
    'warnings': True,
    'running': True,
    'stdout': True,
    'stderr': True,
    'debug': False,
    'user': True
}, aliases={
    'everything': ['warnings', 'running', 'user', 'output'],
    'output': ['stdout', 'stderr'],
    'commands': ['stdout', 'running']
})<|MERGE_RESOLUTION|>--- conflicted
+++ resolved
@@ -339,11 +339,8 @@
     'sudo_prefix': "sudo -S -p '%(sudo_prompt)s' ",
     'sudo_prompt': 'sudo password:',
     'sudo_user': None,
-<<<<<<< HEAD
     'tasks': [],
-=======
     'prompt_responses' : {},
->>>>>>> 310e4797
     'use_exceptions_for': {'network': False},
     'use_shell': True,
     'use_ssh_config': False,
