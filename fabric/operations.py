"""
Functions to be used in fabfiles and other non-core code, such as run()/sudo().
"""

from __future__ import with_statement

from glob import glob
import os
import os.path
import re
import stat
import subprocess
<<<<<<< HEAD
import sys
import time

from context_managers import settings
from contextlib import closing
from network import output_thread, needs_host
from state import env, connections, output
from utils import abort, indent, warn, fastprint
=======
from contextlib import closing

from fabric.network import output_thread, needs_host
from fabric.state import env, connections, output
from fabric.utils import abort, indent, warn
>>>>>>> 1e88c05f


def _handle_failure(message, exception=None):
    """
    Call `abort` or `warn` with the given message.

    The value of ``env.warn_only`` determines which method is called.

    If ``exception`` is given, it is inspected to get a string message, which
    is printed alongside the user-generated ``message``.
    """
    func = env.warn_only and warn or abort
    if exception is not None:
        # Figure out how to get a string out of the exception; EnvironmentError
        # subclasses, for example, "are" integers and .strerror is the string.
        # Others "are" strings themselves. May have to expand this further for
        # other error types.
        if hasattr(exception, 'strerror') and exception.strerror is not None:
            underlying_msg = exception.strerror
        else:
            underlying_msg = exception
        func("%s\n\nUnderlying exception message:\n%s" % (
            message,
            indent(underlying_msg)
        ))
    else:
        func(message)


def _shell_escape(string):
    """
    Escape double quotes and dollar signs in given ``string``.

    For example::

        >>> _shell_escape('abc$')
        'abc\\\\$'
        >>> _shell_escape('"')
        '\\\\"'
    """
    return string.replace(r'"', r'\"').replace(r'$', r'\$')


class _AttributeString(str):
    """
    Simple string subclass to allow arbitrary attribute access.
    """



# Can't wait till Python versions supporting 'def func(*args, foo=bar)' become
# widespread :(
def require(*keys, **kwargs):
    """
    Check for given keys in the shared environment dict and abort if not found.

    Positional arguments should be strings signifying what env vars should be
    checked for. If any of the given arguments do not exist, Fabric will abort
    execution and print the names of the missing keys.

    The optional keyword argument ``used_for`` may be a string, which will be
    printed in the error output to inform users why this requirement is in
    place. ``used_for`` is printed as part of a string similar to::
    
        "Th(is|ese) variable(s) (are|is) used for %s"
        
    so format it appropriately.

    The optional keyword argument ``provided_by`` may be a list of functions or
    function names which the user should be able to execute in order to set the
    key or keys; it will be included in the error output if requirements are
    not met.

    Note: it is assumed that the keyword arguments apply to all given keys as a
    group. If you feel the need to specify more than one ``used_for``, for
    example, you should break your logic into multiple calls to ``require()``.
    """
    # If all keys exist, we're good, so keep going.
    missing_keys = filter(lambda x: x not in env, keys)
    if not missing_keys:
        return
    # Pluralization
    if len(missing_keys) > 1:
        variable = "variables were"
        used = "These variables are"
    else:
        variable = "variable was"
        used = "This variable is"
    # Regardless of kwargs, print what was missing. (Be graceful if used outside
    # of a command.)
    if 'command' in env:
        prefix = "The command '%s' failed because the " % env.command
    else:
        prefix = "The "
    msg = "%sfollowing required environment %s not defined:\n%s" % (
        prefix, variable, indent(missing_keys)
    )
    # Print used_for if given
    if 'used_for' in kwargs:
        msg += "\n\n%s used for %s" % (used, kwargs['used_for'])
    # And print provided_by if given
    if 'provided_by' in kwargs:
        funcs = kwargs['provided_by']
        # Pluralize this too
        if len(funcs) > 1:
            command = "one of the following commands"
        else:
            command = "the following command"
        to_s = lambda obj: getattr(obj, '__name__', str(obj))
        provided_by = [to_s(obj) for obj in funcs]
        msg += "\n\nTry running %s prior to this one, to fix the problem:\n%s"\
            % (command, indent(provided_by))
    abort(msg)


def prompt(text, key=None, default='', validate=None):
    """
    Prompt user with ``text`` and return the input (like ``raw_input``).

    A single space character will be appended for convenience, but nothing
    else. Thus, you may want to end your prompt text with a question mark or a
    colon, e.g. ``prompt("What hostname?")``.

    If ``key`` is given, the user's input will be stored as ``env.<key>`` in
    addition to being returned by `prompt`. If the key already existed in
    ``env``, its value will be overwritten and a warning printed to the user.

    If ``default`` is given, it is displayed in square brackets and used if the
    user enters nothing (i.e. presses Enter without entering any text).
    ``default`` defaults to the empty string. If non-empty, a space will be
    appended, so that a call such as ``prompt("What hostname?",
    default="foo")`` would result in a prompt of ``What hostname? [foo]`` (with
    a trailing space after the ``[foo]``.)

    The optional keyword argument ``validate`` may be a callable or a string:
    
    * If a callable, it is called with the user's input, and should return the
      value to be stored on success. On failure, it should raise an exception
      with an exception message, which will be printed to the user.
    * If a string, the value passed to ``validate`` is used as a regular
      expression. It is thus recommended to use raw strings in this case. Note
      that the regular expression, if it is not fully matching (bounded by
      ``^`` and ``$``) it will be made so. In other words, the input must fully
      match the regex.

    Either way, `prompt` will re-prompt until validation passes (or the user
    hits ``Ctrl-C``).

    Examples::
    
        # Simplest form:
        environment = prompt('Please specify target environment: ')
        
        # With default, and storing as env.dish:
        prompt('Specify favorite dish: ', 'dish', default='spam & eggs')
        
        # With validation, i.e. requiring integer input:
        prompt('Please specify process nice level: ', key='nice', validate=int)
        
        # With validation against a regular expression:
        release = prompt('Please supply a release name',
                validate=r'^\w+-\d+(\.\d+)?$')
    
    """
    # Store previous env value for later display, if necessary
    if key:
        previous_value = env.get(key)
    # Set up default display
    default_str = ""
    if default != '':
        default_str = " [%s] " % str(default).strip()
    else:
        default_str = " "
    # Construct full prompt string
    prompt_str = text.strip() + default_str
    # Loop until we pass validation
    value = None
    while value is None:
        # Get input
        value = raw_input(prompt_str) or default
        # Handle validation
        if validate:
            # Callable
            if callable(validate):
                # Callable validate() must raise an exception if validation
                # fails.
                try:
                    value = validate(value)
                except Exception, e:
                    # Reset value so we stay in the loop
                    value = None
                    print("Validation failed for the following reason:")
                    print(indent(e.message) + "\n")
            # String / regex must match and will be empty if validation fails.
            else:
                # Need to transform regex into full-matching one if it's not.
                if not validate.startswith('^'):
                    validate = r'^' + validate
                if not validate.endswith('$'):
                    validate += r'$'
                result = re.findall(validate, value)
                if not result:
                    print("Regular expression validation failed: '%s' does not match '%s'\n" % (value, validate))
                    # Reset value so we stay in the loop
                    value = None
    # At this point, value must be valid, so update env if necessary
    if key:
        env[key] = value
    # Print warning if we overwrote some other value
    if key and previous_value is not None and previous_value != value:
        warn("overwrote previous env variable '%s'; used to be '%s', is now '%s'." % (
            key, previous_value, value
        ))
    # And return the value, too, just in case someone finds that useful.
    return value


@needs_host
def put(local_path, remote_path, mode=None):
    """
    Upload one or more files to a remote host.
    
    ``local_path`` may be a relative or absolute local file path, and may
    contain shell-style wildcards, as understood by the Python ``glob`` module.
    Tilde expansion (as implemented by ``os.path.expanduser``) is also
    performed.

    ``remote_path`` may also be a relative or absolute location, but applied to
    the remote host. Relative paths are relative to the remote user's home
    directory, but tilde expansion (e.g. ``~/.ssh/``) will also be performed if
    necessary.

    By default, `put` preserves file modes when uploading. However, you can
    also set the mode explicitly by specifying the ``mode`` keyword argument,
    which sets the numeric mode of the remote file. See the ``os.chmod``
    documentation or ``man chmod`` for the format of this argument.
    
    Examples::
    
        put('bin/project.zip', '/tmp/project.zip')
        put('*.py', 'cgi-bin/')
        put('index.html', 'index.html', mode=0755)
    
    """
    ftp = connections[env.host_string].open_sftp()
    with closing(ftp) as ftp:
        # Expand tildes (assumption: default remote cwd is user $HOME)
        remote_path = remote_path.replace('~', ftp.normalize('.'))
        # Get remote mode for directory-vs-file detection
        try:
            rmode = ftp.lstat(remote_path).st_mode
        except:
            # sadly, I see no better way of doing this
            rmode = None
        # Expand local tildes and get globs
        globs = glob(os.path.expanduser(local_path))
        # Deal with bad local_path
        if not globs:
            raise ValueError, "'%s' is not a valid local path or glob." \
                % local_path
    
        # Iterate over all given local files
        for lpath in globs:
            # If remote path is directory, tack on the local filename
            _remote_path = remote_path
            if rmode is not None and stat.S_ISDIR(rmode):
                _remote_path = os.path.join(
                    remote_path,
                    os.path.basename(lpath)
                )
            # Print
            if output.running:
                print("[%s] put: %s -> %s" % (
                    env.host_string, lpath, _remote_path
                ))
            # Try to catch raised exceptions (which is the only way to tell if
            # this operation had problems; there's no return code) during upload
            try:
                # Actually do the upload
                rattrs = ftp.put(lpath, _remote_path)
                # and finally set the file mode
                lmode = mode or os.stat(lpath).st_mode
                if lmode != rattrs.st_mode:
                    ftp.chmod(_remote_path, lmode)
            except Exception, e:
                msg = "put() encountered an exception while uploading '%s'"
                _handle_failure(message=msg % lpath, exception=e)


@needs_host
def get(remote_path, local_path):
    """
    Download a file from a remote host.
    
    ``remote_path`` should point to a specific file, while ``local_path`` may
    be a directory (in which case the remote filename is preserved) or
    something else (in which case the downloaded file is renamed). Tilde
    expansion is performed on both ends.

    For example, ``get('~/info.txt', '/tmp/')`` will create a new file,
    ``/tmp/info.txt``, because ``/tmp`` is a directory. However, a call such as
    ``get('~/info.txt', '/tmp/my_info.txt')`` would result in a new file named
    ``/tmp/my_info.txt``, as that path didn't exist (and thus wasn't a
    directory.)

    If ``local_path`` names a file that already exists locally, that file
    will be overwritten without complaint.

    Finally, if `get` detects that it will be run on more than one host, it
    will suffix the current host string to the local filename, to avoid
    clobbering when it is run multiple times.

    For example, the following snippet will produce two files on your local
    system, called ``server.log.host1`` and ``server.log.host2`` respectively::
   
        @hosts('host1', 'host2')
        def my_download_task():
            get('/var/log/server.log', 'server.log')

    However, with a single host (e.g. ``@hosts('host1')``), no suffixing is
    performed, leaving you with a single, pristine ``server.log``.
    """
    ftp = connections[env.host_string].open_sftp()
    with closing (ftp) as ftp:
        # Expand tildes (assumption: default remote cwd is user $HOME)
        remote_path = remote_path.replace('~', ftp.normalize('.'))
        local_path = os.path.expanduser(local_path)
        # Detect local directory and append filename if necessary (assuming
        # Unix file separators for now :()
        if os.path.isdir(local_path):
            remote_file = remote_path
            if '/' in remote_file:
                remote_file = remote_file.split('/')[-1]
            local_path = os.path.join(local_path, remote_file)
        # If the current run appears to be scheduled for multiple hosts,
        # append a suffix to the downloaded file to prevent clobbering.
        if len(env.all_hosts) > 1:
            local_path = local_path + '.' + env.host
        # Print
        if output.running:
            print("[%s] download: %s <- %s" % (
                env.host_string, local_path, remote_path
            ))
        # Handle any raised exceptions (no return code to inspect here)
        try:
            ftp.get(remote_path, local_path)
        except Exception, e:
            msg = "get() encountered an exception while downloading '%s'"
            _handle_failure(message=msg % remote_path, exception=e)


@needs_host
def run(command, shell=True, pty=False):
    """
    Run a shell command on a remote host.

    If ``shell`` is True (the default), ``run()`` will execute the given
    command string via a shell interpreter, the value of which may be
    controlled by setting ``env.shell`` (defaulting to something similar to
    ``/bin/bash -l -c "<command>"``.) Any double-quote (``"``) characters in
    ``command`` will be automatically escaped when ``shell`` is True.

    `run` will return the result of the remote program's stdout as a
    single (likely multiline) string. This string will exhibit a ``failed``
    boolean attribute specifying whether the command failed or succeeded, and
    will also include the return code as the ``return_code`` attribute.

    You may pass ``pty=True`` to force allocation of a pseudo tty on
    the remote end. This is not normally required, but some programs may
    complain (or, even more rarely, refuse to run) if a tty is not present.

    Examples::
    
        run("ls /var/www/")
        run("ls /home/myuser", shell=False)
        output = run('ls /var/www/site1')
    
    """
    # Set up new var so original argument can be displayed verbatim later.
    real_command = command
    if shell:
        # Handle cwd munging via 'cd' context manager
        cwd = env.get('cwd', '')
        if cwd:
            cwd = 'cd \"%s\" && ' % _shell_escape(cwd)
        # Construct final real, full command
        real_command = '%s "%s"' % (env.shell,
            _shell_escape(cwd + real_command))
    if output.debug:
        print("[%s] run: %s" % (env.host_string, real_command))
    elif output.running:
        print("[%s] run: %s" % (env.host_string, command))
    channel = connections[env.host_string]._transport.open_session()
    # Create pty if necessary (using Paramiko default options, which as of
    # 1.7.4 is vt100 $TERM @ 80x24 characters)
    if pty:
        channel.get_pty()
    channel.exec_command(real_command)
    capture = []

    out_thread = output_thread("[%s] out" % env.host_string, channel,
        capture=capture)
    err_thread = output_thread("[%s] err" % env.host_string, channel,
        stderr=True)
    
    # Close when done
    status = channel.recv_exit_status()
    
    # Wait for threads to exit so we aren't left with stale threads
    out_thread.join()
    err_thread.join()

    # Close channel
    channel.close()

    # Assemble output string
    out = _AttributeString("".join(capture).strip())

    # Error handling
    out.failed = False
    if status != 0:
        out.failed = True
        msg = "run() encountered an error (return code %s) while executing '%s'" % (status, command)
        _handle_failure(message=msg)

    # Attach return code to output string so users who have set things to warn
    # only, can inspect the error code.
    out.return_code = status
    return out


@needs_host
def sudo(command, shell=True, user=None, pty=False):
    """
    Run a shell command on a remote host, with superuser privileges.
    
    As with ``run()``, ``sudo()`` executes within a shell command defaulting to
    the value of ``env.shell``, although it goes one step further and wraps the
    command with ``sudo`` as well. Also similar to ``run()``, the shell

    You may specify a ``user`` keyword argument, which is passed to ``sudo``
    and allows you to run as some user other than root (which is the default).
    On most systems, the ``sudo`` program can take a string username or an
    integer userid (uid); ``user`` may likewise be a string or an int.

    Some remote systems may be configured to disallow sudo access unless a
    terminal or pseudoterminal is being used (e.g. when ``Defaults
    requiretty`` exists in ``/etc/sudoers``.) If updating the remote system's
    ``sudoers`` configuration is not possible or desired, you may pass
    ``pty=True`` to `sudo` to force allocation of a pseudo tty on the remote
    end.
       
    `sudo` will return the result of the remote program's stdout as a
    single (likely multiline) string. This string will exhibit a ``failed``
    boolean attribute specifying whether the command failed or succeeded, and
    will also include the return code as the ``return_code`` attribute.

    Examples::
    
        sudo("~/install_script.py")
        sudo("mkdir /var/www/new_docroot", user="www-data")
        sudo("ls /home/jdoe", user=1001)
        result = sudo("ls /tmp/")
    
    """
    # Construct sudo command, with user if necessary
    if user is not None:
        if str(user).isdigit():
            user = "#%s" % user
        sudo_prefix = "sudo -S -p '%%s' -u \"%s\" " % user
    else:
        sudo_prefix = "sudo -S -p '%s' "
    # Put in explicit sudo prompt string (so we know what to look for when
    # detecting prompts)
    sudo_prefix = sudo_prefix % env.sudo_prompt
    # Without using a shell, we just do 'sudo -u blah my_command'
    if (not env.use_shell) or (not shell):
        real_command = "%s %s" % (sudo_prefix, _shell_escape(command))
    # With a shell, we do 'sudo -u blah /bin/bash -l -c "my_command"'
    else:
        # With a shell, we can also honor cwd
        cwd = env.get('cwd', '')
        if cwd:
            cwd = 'cd \"%s\" && ' % _shell_escape(cwd)
        real_command = '%s %s "%s"' % (sudo_prefix, env.shell,
            _shell_escape(cwd + command))
    if output.debug:
        print("[%s] sudo: %s" % (env.host_string, real_command))
    elif output.running:
        print("[%s] sudo: %s" % (env.host_string, command))
    channel = connections[env.host_string]._transport.open_session()
    # Create pty if necessary (using Paramiko default options, which as of
    # 1.7.4 is vt100 $TERM @ 80x24 characters)
    if pty:
        channel.get_pty()
    # Execute
    channel.exec_command(real_command)
    capture = []

    out_thread = output_thread("[%s] out" % env.host_string, channel, capture=capture)
    err_thread = output_thread("[%s] err" % env.host_string, channel, stderr=True)

    # Close channel when done
    status = channel.recv_exit_status()

    # Wait for threads to exit before returning (otherwise we will occasionally
    # end up returning before the threads have fully wrapped up)
    out_thread.join()
    err_thread.join()

    # Close channel
    channel.close()

    # Assemble stdout string
    out = _AttributeString("".join(capture).strip())

    # Error handling
    out.failed = False
    if status != 0:
        out.failed = True
        msg = "sudo() encountered an error (return code %s) while executing '%s'" % (status, command)
        _handle_failure(message=msg)

    # Attach return code for convenience
    out.return_code = status
    return out


def local(command, capture=True):
    """
    Run a command on the local system.

    `local` is simply a convenience wrapper around the use of the builtin
    Python ``subprocess`` module with ``shell=True`` activated. If you need to
    do anything special, consider using the ``subprocess`` module directly.

    `local` will, by default, capture and return the contents of the command's
    stdout as a string, and will not print anything to the user (the command's
    stderr is captured but discarded.)
    
    .. note::
        This differs from the default behavior of `run` and `sudo` due to the
        different mechanisms involved: it is difficult to simultaneously
        capture and print local commands, so we have to choose one or the
        other. We hope to address this in later releases.

    If you need full interactivity with the command being run (and are willing
    to accept the loss of captured stdout) you may specify ``capture=False`` so
    that the subprocess' stdout and stderr pipes are connected to your terminal
    instead of captured by Fabric.

    When ``capture`` is False, global output controls (``output.stdout`` and
    ``output.stderr`` will be used to determine what is printed and what is
    discarded.
    """
    # Handle cd() context manager
    cwd = env.get('cwd', '')
    if cwd:
        cwd = 'cd %s && ' % _shell_escape(cwd)
    # Construct real command
    real_command = cwd + command
    if output.debug:
        print("[localhost] run: %s" % (real_command))
    elif output.running:
        print("[localhost] run: " + command)
    # By default, capture both stdout and stderr
    PIPE = subprocess.PIPE
    out_stream = PIPE
    err_stream = PIPE
    # Tie in to global output controls as best we can; our capture argument
    # takes precedence over the output settings.
    if not capture:
        if output.stdout:
            out_stream = None
        if output.stderr:
            err_stream = None
    p = subprocess.Popen([real_command], shell=True, stdout=out_stream,
            stderr=err_stream)
    (stdout, stderr) = p.communicate()
    # Handle error condition (deal with stdout being None, too)
    out = _AttributeString(stdout or "")
    out.failed = False
    if p.returncode != 0:
        out.failed = True
        msg = "local() encountered an error (return code %s) while executing '%s'" % (p.returncode, command)
        _handle_failure(message=msg)
    # If we were capturing, this will be a string; otherwise it will be None.
    return out


def reboot(wait):
    """
    Reboot the remote system, disconnect, and wait for ``wait`` seconds.

    After calling this operation, further execution of `run` or `sudo` will
    result in a normal reconnection to the server, including any password
    prompts.
    """
    sudo('reboot')
    client = connections[env.host_string]
    client.close()
    del connections[env.host_string]
    if output.running:
        fastprint("Waiting for reboot: ")
        per_tick = 5
        for second in range(int(wait / per_tick)):
            fastprint(".")
            time.sleep(per_tick)
        fastprint("done.\n")<|MERGE_RESOLUTION|>--- conflicted
+++ resolved
@@ -10,22 +10,15 @@
 import re
 import stat
 import subprocess
-<<<<<<< HEAD
 import sys
 import time
 
-from context_managers import settings
 from contextlib import closing
-from network import output_thread, needs_host
-from state import env, connections, output
-from utils import abort, indent, warn, fastprint
-=======
-from contextlib import closing
-
+
+from fabric.context_managers import settings
 from fabric.network import output_thread, needs_host
 from fabric.state import env, connections, output
-from fabric.utils import abort, indent, warn
->>>>>>> 1e88c05f
+from fabric.utils import abort, indent, warn, fastprint
 
 
 def _handle_failure(message, exception=None):
