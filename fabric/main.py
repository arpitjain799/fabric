"""
This module contains Fab's `main` method plus related subroutines.

`main` is executed as the command line ``fab`` program and takes care of
parsing options and commands, loading the user settings file, loading a
fabfile, and executing the commands given.

The other callables defined in this module are internal only. Anything useful
to individuals leveraging Fabric as a library, should be kept elsewhere.
"""

from operator import isMappingType
from optparse import OptionParser
import os
import sys
import types

# For checking callables against the API, & easy mocking
from fabric import api, state, colors
from fabric.contrib import console, files, project

from fabric.network import disconnect_all, ssh
from fabric.state import env_options
from fabric.tasks import Task, execute
from fabric.task_utils import _Dict, crawl
from fabric.utils import abort, indent, warn
from fabric.operations import _pty_size

# One-time calculation of "all internal callables" to avoid doing this on every
# check of a given fabfile callable (in is_classic_task()).
_modules = [api, project, files, console, colors]
_internals = reduce(lambda x, y: x + filter(callable, vars(y).values()),
    _modules,
    []
)


# Module recursion cache
class _ModuleCache(object):
    """
    Set-like object operating on modules and storing __name__s internally.
    """
    def __init__(self):
        self.cache = set()

    def __contains__(self, value):
        return value.__name__ in self.cache

    def add(self, value):
        return self.cache.add(value.__name__)

    def clear(self):
        return self.cache.clear()

_seen = _ModuleCache()


def load_settings(path):
    """
    Take given file path and return dictionary of any key=value pairs found.

    Usage docs are in docs/usage/fab.rst, in "Settings files."
    """
    if os.path.exists(path):
        comments = lambda s: s and not s.startswith("#")
        settings = filter(comments, open(path, 'r'))
        return dict((k.strip(), v.strip()) for k, _, v in
            [s.partition('=') for s in settings])
    # Handle nonexistent or empty settings file
    return {}


def _is_package(path):
    """
    Is the given path a Python package?
    """
    return (
        os.path.isdir(path)
        and os.path.exists(os.path.join(path, '__init__.py'))
    )


def find_fabfile():
    """
    Attempt to locate a fabfile, either explicitly or by searching parent dirs.

    Usage docs are in docs/usage/fabfiles.rst, in "Fabfile discovery."
    """
    # Obtain env value
    names = [state.env.fabfile]
    # Create .py version if necessary
    if not names[0].endswith('.py'):
        names += [names[0] + '.py']
    # Does the name contain path elements?
    if os.path.dirname(names[0]):
        # If so, expand home-directory markers and test for existence
        for name in names:
            expanded = os.path.expanduser(name)
            if os.path.exists(expanded):
                if name.endswith('.py') or _is_package(expanded):
                    return os.path.abspath(expanded)
    else:
        # Otherwise, start in cwd and work downwards towards filesystem root
        path = '.'
        # Stop before falling off root of filesystem (should be platform
        # agnostic)
        while os.path.split(os.path.abspath(path))[1]:
            for name in names:
                joined = os.path.join(path, name)
                if os.path.exists(joined):
                    if name.endswith('.py') or _is_package(joined):
                        return os.path.abspath(joined)
            path = os.path.join('..', path)
    # Implicit 'return None' if nothing was found


def is_classic_task(tup):
    """
    Takes (name, object) tuple, returns True if it's a non-Fab public callable.
    """
    name, func = tup
    try:
        is_classic = (
            callable(func)
            and (func not in _internals)
            and not name.startswith('_')
        )
    # Handle poorly behaved __eq__ implementations
    except (ValueError, TypeError):
        is_classic = False
    return is_classic


def load_fabfile(path, importer=None):
    """
    Import given fabfile path and return (docstring, callables).

    Specifically, the fabfile's ``__doc__`` attribute (a string) and a
    dictionary of ``{'name': callable}`` containing all callables which pass
    the "is a Fabric task" test.
    """
    if importer is None:
        importer = __import__
    # Get directory and fabfile name
    directory, fabfile = os.path.split(path)
    # If the directory isn't in the PYTHONPATH, add it so our import will work
    added_to_path = False
    index = None
    if directory not in sys.path:
        sys.path.insert(0, directory)
        added_to_path = True
    # If the directory IS in the PYTHONPATH, move it to the front temporarily,
    # otherwise other fabfiles -- like Fabric's own -- may scoop the intended
    # one.
    else:
        i = sys.path.index(directory)
        if i != 0:
            # Store index for later restoration
            index = i
            # Add to front, then remove from original position
            sys.path.insert(0, directory)
            del sys.path[i + 1]
    # Perform the import (trimming off the .py)
    imported = importer(os.path.splitext(fabfile)[0])
    # Remove directory from path if we added it ourselves (just to be neat)
    if added_to_path:
        del sys.path[0]
    # Put back in original index if we moved it
    if index is not None:
        sys.path.insert(index + 1, directory)
        del sys.path[0]

    # Actually load tasks
    docstring, new_style, classic, default = load_tasks_from_module(imported)
    tasks = new_style if state.env.new_style_tasks else classic
    # Clean up after ourselves
    _seen.clear()
    return docstring, tasks, default


def load_tasks_from_module(imported):
    """
    Handles loading all of the tasks for a given `imported` module
    """
    # Obey the use of <module>.__all__ if it is present
    imported_vars = vars(imported)
    if "__all__" in imported_vars:
        imported_vars = [(name, imported_vars[name]) for name in \
                         imported_vars if name in imported_vars["__all__"]]
    else:
        imported_vars = imported_vars.items()
    # Return a two-tuple value.  First is the documentation, second is a
    # dictionary of callables only (and don't include Fab operations or
    # underscored callables)
    new_style, classic, default = extract_tasks(imported_vars)
    return imported.__doc__, new_style, classic, default


def extract_tasks(imported_vars):
    """
    Handle extracting tasks from a given list of variables
    """
    new_style_tasks = _Dict()
    classic_tasks = {}
    default_task = None
    if 'new_style_tasks' not in state.env:
        state.env.new_style_tasks = False
    for tup in imported_vars:
        name, obj = tup
        if is_task_object(obj):
            state.env.new_style_tasks = True
            # Honor instance.name
            new_style_tasks[obj.name] = obj
            # Handle aliasing
            if obj.aliases is not None:
                for alias in obj.aliases:
                    new_style_tasks[alias] = obj
            # Handle defaults
            if obj.is_default:
                default_task = obj
        elif is_classic_task(tup):
            classic_tasks[name] = obj
        elif is_task_module(obj):
            docs, newstyle, classic, default = load_tasks_from_module(obj)
            for task_name, task in newstyle.items():
                if name not in new_style_tasks:
                    new_style_tasks[name] = _Dict()
                new_style_tasks[name][task_name] = task
            if default is not None:
                new_style_tasks[name].default = default
    return new_style_tasks, classic_tasks, default_task


def is_task_module(a):
    """
    Determine if the provided value is a task module
    """
    #return (type(a) is types.ModuleType and
    #        any(map(is_task_object, vars(a).values())))
    if type(a) is types.ModuleType and a not in _seen:
        # Flag module as seen
        _seen.add(a)
        # Signal that we need to check it out
        return True


def is_task_object(a):
    """
    Determine if the provided value is a ``Task`` object.

    This returning True signals that all tasks within the fabfile
    module must be Task objects.
    """
    return isinstance(a, Task) and a.use_task_objects


def parse_options():
    """
    Handle command-line options with optparse.OptionParser.

    Return list of arguments, largely for use in `parse_arguments`.
    """
    #
    # Initialize
    #

    parser = OptionParser(
        usage=("fab [options] <command>"
               "[:arg1,arg2=val2,host=foo,hosts='h1;h2',...] ..."))

    #
    # Define options that don't become `env` vars (typically ones which cause
    # Fabric to do something other than its normal execution, such as
    # --version)
    #

    # Display info about a specific command
    parser.add_option('-d', '--display',
        metavar='NAME',
        help="print detailed info about command NAME"
    )

    # Control behavior of --list
    LIST_FORMAT_OPTIONS = ('short', 'normal', 'nested')
    parser.add_option('-F', '--list-format',
        choices=LIST_FORMAT_OPTIONS,
        default='normal',
        metavar='FORMAT',
        help="formats --list, choices: %s" % ", ".join(LIST_FORMAT_OPTIONS)
    )

    # List Fab commands found in loaded fabfiles/source files
    parser.add_option('-l', '--list',
        action='store_true',
        dest='list_commands',
        default=False,
        help="print list of possible commands and exit"
    )

    # Allow setting of arbitrary env vars at runtime.
    parser.add_option('--set',
        metavar="KEY=VALUE,...",
        dest='env_settings',
        default="",
        help="comma separated KEY=VALUE pairs to set Fab env vars"
    )

    # Like --list, but text processing friendly
    parser.add_option('--shortlist',
        action='store_true',
        dest='shortlist',
        default=False,
        help="alias for -F short --list"
    )

    # Version number (optparse gives you --version but we have to do it
    # ourselves to get -V too. sigh)
    parser.add_option('-V', '--version',
        action='store_true',
        dest='show_version',
        default=False,
        help="show program's version number and exit"
    )

    #
    # Add in options which are also destined to show up as `env` vars.
    #

    for option in env_options:
        parser.add_option(option)

    #
    # Finalize
    #

    # Return three-tuple of parser + the output from parse_args (opt obj, args)
    opts, args = parser.parse_args()
    return parser, opts, args


def _is_task(name, value):
    """
    Is the object a task as opposed to e.g. a dict or int?
    """
    return is_classic_task((name, value)) or is_task_object(value)


def _sift_tasks(mapping):
    tasks, collections = [], []
    for name, value in mapping.iteritems():
        if _is_task(name, value):
            tasks.append(name)
        elif isMappingType(value):
            collections.append(name)
    tasks = sorted(tasks)
    collections = sorted(collections)
    return tasks, collections


def _task_names(mapping):
    """
    Flatten & sort task names in a breadth-first fashion.

    Tasks are always listed before submodules at the same level, but within
    those two groups, sorting is alphabetical.
    """
    tasks, collections = _sift_tasks(mapping)
    for collection in collections:
        module = mapping[collection]
        if hasattr(module, 'default'):
            tasks.append(collection)
        join = lambda x: ".".join((collection, x))
        tasks.extend(map(join, _task_names(module)))
    return tasks


def _print_docstring(docstrings, name):
    if not docstrings:
        return False
    docstring = crawl(name, state.commands).__doc__
    if type(docstring) in types.StringTypes:
        return docstring


def _normal_list(docstrings=True):
    result = []
    task_names = _task_names(state.commands)
    # Want separator between name, description to be straight col
    max_len = reduce(lambda a, b: max(a, len(b)), task_names, 0)
    sep = '  '
    trail = '...'
    max_width = _pty_size()[1] - 1 - len(trail)
    for name in task_names:
        output = None
        docstring = _print_docstring(docstrings, name)
        if docstring:
            lines = filter(None, docstring.splitlines())
            first_line = lines[0].strip()
            # Truncate it if it's longer than N chars
            size = max_width - (max_len + len(sep) + len(trail))
            if len(first_line) > size:
                first_line = first_line[:size] + trail
            output = name.ljust(max_len) + sep + first_line
        # Or nothing (so just the name)
        else:
            output = name
        result.append(indent(output))
    return result


def _nested_list(mapping, level=1):
    result = []
    tasks, collections = _sift_tasks(mapping)
    # Tasks come first
    result.extend(map(lambda x: indent(x, spaces=level * 4), tasks))
    for collection in collections:
        module = mapping[collection]
        # Section/module "header"
        result.append(indent(collection + ":", spaces=level * 4))
        # Recurse
        result.extend(_nested_list(module, level + 1))
    return result

COMMANDS_HEADER = "Available commands"
NESTED_REMINDER = " (remember to call as module.[...].task)"


def list_commands(docstring, format_):
    """
    Print all found commands/tasks, then exit. Invoked with ``-l/--list.``

    If ``docstring`` is non-empty, it will be printed before the task list.

    ``format_`` should conform to the options specified in
    ``LIST_FORMAT_OPTIONS``, e.g. ``"short"``, ``"normal"``.
    """
    # Short-circuit with simple short output
    if format_ == "short":
        return _task_names(state.commands)
    # Otherwise, handle more verbose modes
    result = []
    # Docstring at top, if applicable
    if docstring:
        trailer = "\n" if not docstring.endswith("\n") else ""
        result.append(docstring + trailer)
    header = COMMANDS_HEADER
    if format_ == "nested":
        header += NESTED_REMINDER
    result.append(header + ":\n")
    c = _normal_list() if format_ == "normal" else _nested_list(state.commands)
    result.extend(c)
    return result


def display_command(name):
    """
    Print command function's docstring, then exit. Invoked with -d/--display.
    """
    # Sanity check
    command = crawl(name, state.commands)
    if command is None:
        msg = "Task '%s' does not appear to exist. Valid task names:\n%s"
        abort(msg % (name, "\n".join(_normal_list(False))))
    # Print out nicely presented docstring if found
    if command.__doc__:
        print("Displaying detailed information for task '%s':" % name)
        print('')
        print(indent(command.__doc__, strip=True))
        print('')
    # Or print notice if not
    else:
        print("No detailed information available for task '%s':" % name)
    sys.exit(0)


def _escape_split(sep, argstr):
    """
    Allows for escaping of the separator: e.g. task:arg='foo\, bar'

    It should be noted that the way bash et. al. do command line parsing, those
    single quotes are required.
    """
    escaped_sep = r'\%s' % sep

    if escaped_sep not in argstr:
        return argstr.split(sep)

    before, _, after = argstr.partition(escaped_sep)
    startlist = before.split(sep)  # a regular split is fine here
    unfinished = startlist[-1]
    startlist = startlist[:-1]

    # recurse because there may be more escaped separators
    endlist = _escape_split(sep, after)

    # finish building the escaped value. we use endlist[0] becaue the first
    # part of the string sent in recursion is the rest of the escaped value.
    unfinished += sep + endlist[0]

    return startlist + [unfinished] + endlist[1:]  # put together all the parts


def parse_arguments(arguments):
    """
    Parse string list into list of tuples: command, args, kwargs, hosts, roles.

    See docs/usage/fab.rst, section on "per-task arguments" for details.
    """
    cmds = []
    for cmd in arguments:
        args = []
        kwargs = {}
        hosts = []
        roles = []
        exclude_hosts = []
        if ':' in cmd:
            cmd, argstr = cmd.split(':', 1)
            for pair in _escape_split(',', argstr):
                result = _escape_split('=', pair)
                if len(result) > 1:
                    k, v = result
                    # Catch, interpret host/hosts/role/roles/exclude_hosts
                    # kwargs
                    if k in ['host', 'hosts', 'role', 'roles', 'exclude_hosts']:
                        if k == 'host':
                            hosts = [v.strip()]
                        elif k == 'hosts':
                            hosts = [x.strip() for x in v.split(';')]
                        elif k == 'role':
                            roles = [v.strip()]
                        elif k == 'roles':
                            roles = [x.strip() for x in v.split(';')]
                        elif k == 'exclude_hosts':
                            exclude_hosts = [x.strip() for x in v.split(';')]
                    # Otherwise, record as usual
                    else:
                        kwargs[k] = v
                else:
                    args.append(result[0])
        cmds.append((cmd, args, kwargs, hosts, roles, exclude_hosts))
    return cmds


def parse_remainder(arguments):
    """
    Merge list of "remainder arguments" into a single command string.
    """
    return ' '.join(arguments)


def update_output_levels(show, hide):
    """
    Update state.output values as per given comma-separated list of key names.

    For example, ``update_output_levels(show='debug,warnings')`` is
    functionally equivalent to ``state.output['debug'] = True ;
    state.output['warnings'] = True``. Conversely, anything given to ``hide``
    sets the values to ``False``.
    """
    if show:
        for key in show.split(','):
            state.output[key] = True
    if hide:
        for key in hide.split(','):
            state.output[key] = False


<<<<<<< HEAD
def show_commands(docstring, format):
=======
from fabric.tasks import _parallel_tasks


def show_commands(docstring, format, code=0):
>>>>>>> 01a50562
    print("\n".join(list_commands(docstring, format)))
    sys.exit(code)


def main():
    """
    Main command-line execution loop.
    """
    try:
        # Parse command line options
        parser, options, arguments = parse_options()

        # Handle regular args vs -- args
        arguments = parser.largs
        remainder_arguments = parser.rargs

        # Allow setting of arbitrary env keys.
        # This comes *before* the "specific" env_options so that those may
        # override these ones. Specific should override generic, if somebody
        # was silly enough to specify the same key in both places.
        # E.g. "fab --set shell=foo --shell=bar" should have env.shell set to
        # 'bar', not 'foo'.
        for pair in _escape_split(',', options.env_settings):
            pair = _escape_split('=', pair)
            # "--set x" => set env.x to True
            # "--set x=" => set env.x to ""
            key = pair[0]
            value = True
            if len(pair) == 2:
                value = pair[1]
            state.env[key] = value

        # Update env with any overridden option values
        # NOTE: This needs to remain the first thing that occurs
        # post-parsing, since so many things hinge on the values in env.
        for option in env_options:
            state.env[option.dest] = getattr(options, option.dest)

        # Handle --hosts, --roles, --exclude-hosts (comma separated string =>
        # list)
        for key in ['hosts', 'roles', 'exclude_hosts']:
            if key in state.env and isinstance(state.env[key], basestring):
                state.env[key] = state.env[key].split(',')

        # Handle output control level show/hide
        update_output_levels(show=options.show, hide=options.hide)

        # Handle version number option
        if options.show_version:
            print("Fabric %s" % state.env.version)
            print("ssh (library) %s" % ssh.__version__)
            sys.exit(0)

        # Load settings from user settings file, into shared env dict.
        state.env.update(load_settings(state.env.rcfile))

        # Find local fabfile path or abort
        fabfile = find_fabfile()
        if not fabfile and not remainder_arguments:
            abort("""Couldn't find any fabfiles!

Remember that -f can be used to specify fabfile path, and use -h for help.""")

        # Store absolute path to fabfile in case anyone needs it
        state.env.real_fabfile = fabfile

        # Load fabfile (which calls its module-level code, including
        # tweaks to env values) and put its commands in the shared commands
        # dict
        default = None
        if fabfile:
            docstring, callables, default = load_fabfile(fabfile)
            state.commands.update(callables)

        # Handle case where we were called bare, i.e. just "fab", and print
        # a help message.
        actions = (options.list_commands, options.shortlist, options.display,
            arguments, remainder_arguments, default)
        if not any(actions):
            parser.print_help()
            sys.exit(1)

        # Abort if no commands found
        if not state.commands and not remainder_arguments:
            abort("Fabfile didn't contain any commands!")

        # Now that we're settled on a fabfile, inform user.
        if state.output.debug:
            if fabfile:
                print("Using fabfile '%s'" % fabfile)
            else:
                print("No fabfile loaded -- remainder command only")

        # Shortlist is now just an alias for the "short" list format;
        # it overrides use of --list-format if somebody were to specify both
        if options.shortlist:
            options.list_format = 'short'
            options.list_commands = True

        # List available commands
        if options.list_commands:
            show_commands(docstring, options.list_format)

        # Handle show (command-specific help) option
        if options.display:
            display_command(options.display)

        # If user didn't specify any commands to run, show help
        if not (arguments or remainder_arguments or default):
            parser.print_help()
            sys.exit(0)  # Or should it exit with error (1)?

        # Parse arguments into commands to run (plus args/kwargs/hosts)
        commands_to_run = parse_arguments(arguments)

        # Parse remainders into a faux "command" to execute
        remainder_command = parse_remainder(remainder_arguments)

        # Figure out if any specified task names are invalid
        unknown_commands = []
        for tup in commands_to_run:
            if crawl(tup[0], state.commands) is None:
                unknown_commands.append(tup[0])

        # Abort if any unknown commands were specified
        if unknown_commands:
            warn("Command(s) not found:\n%s" \
                % indent(unknown_commands))
            show_commands(None, options.list_format, 1)

        # Generate remainder command and insert into commands, commands_to_run
        if remainder_command:
            r = '<remainder>'
            state.commands[r] = lambda: api.run(remainder_command)
            commands_to_run.append((r, [], {}, [], [], []))

        # Ditto for a default, if found
        if not commands_to_run and default:
            commands_to_run.append((default.name, [], {}, [], [], []))

        if state.output.debug:
            names = ", ".join(x[0] for x in commands_to_run)
            print("Commands to run: %s" % names)

        # At this point all commands must exist, so execute them in order.
        for name, args, kwargs, arg_hosts, arg_roles, arg_exclude_hosts in commands_to_run:
            execute(
                name,
                hosts=arg_hosts,
                roles=arg_roles,
                exclude_hosts=arg_exclude_hosts,
                *args, **kwargs
            )
        # If we got here, no errors occurred, so print a final note.
        if state.output.status:
            print("\nDone.")
    except SystemExit:
        # a number of internal functions might raise this one.
        raise
    except KeyboardInterrupt:
        if state.output.status:
            print >> sys.stderr, "\nStopped."
        sys.exit(1)
    except:
        sys.excepthook(*sys.exc_info())
        # we might leave stale threads if we don't explicitly exit()
        sys.exit(1)
    finally:
        disconnect_all()
    sys.exit(0)<|MERGE_RESOLUTION|>--- conflicted
+++ resolved
@@ -565,14 +565,7 @@
             state.output[key] = False
 
 
-<<<<<<< HEAD
-def show_commands(docstring, format):
-=======
-from fabric.tasks import _parallel_tasks
-
-
 def show_commands(docstring, format, code=0):
->>>>>>> 01a50562
     print("\n".join(list_commands(docstring, format)))
     sys.exit(code)
 
